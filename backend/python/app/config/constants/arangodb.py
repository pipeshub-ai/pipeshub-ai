from enum import Enum


class DepartmentNames(Enum):
    LEGAL = "Legal"
    COMPLIANCE_RISK = "Compliance/Risk Management"
    IT_SECURITY = "IT & Security"
    PRODUCT_MANAGEMENT = "Product Management"
    SALES = "Sales"
    ENGINEERING = "Engineering/Technology"
    HR = "Human Resources"
    PROCUREMENT = "Procurement"
    FINANCE = "Finance"
    OPERATIONS = "Operations"
    RND = "Research and Development"
    EXECUTIVE = "Executive Leadership"
    QA = "Quality Assurance"
    DEVOPS = "Devops/Site Reliability Engineering"
    LEGAL_PATENT = "Legal/Patent Management"
    FACILITIES_ADMIN = "Facilities / Administration"
    DATA_ANALYTICS = "Data Analytics / Insights"
    BUSINESS_DEV = "Business Development / Partnerships"
    ESG = "Environmental, Social, and Governance"
    TRAINING = "Training and Enablement"
    MARKETING = "Marketing"
    INVESTOR_RELATIONS = "Investor Relations"
    CUSTOMER_SUCCESS = "Customer Success"
    OTHERS = "Others"


class Connectors(Enum):
    GOOGLE_DRIVE = "DRIVE"
    GOOGLE_MAIL = "GMAIL"
    GOOGLE_CALENDAR = "CALENDAR"

    ONEDRIVE = "ONEDRIVE"
    SHAREPOINT_ONLINE = "SHAREPOINT ONLINE"
    OUTLOOK = "OUTLOOK"
    OUTLOOK_CALENDAR = "OUTLOOK CALENDAR"
    MICROSOFT_TEAMS = "MICROSOFT TEAMS"

    NOTION = "NOTION"
    SLACK = "SLACK"

    KNOWLEDGE_BASE = "KB"

    CONFLUENCE = "CONFLUENCE"
    JIRA = "JIRA"
    DROPBOX = "DROPBOX"
    WEB = "WEB"

    SERVICENOWKB = "SERVICENOWKB"

    UNKNOWN = "UNKNOWN"

class AppGroups(Enum):
    GOOGLE_WORKSPACE = "Google Workspace"
    NOTION = "Notion"
    ATLASSIAN = "Atlassian"
    MICROSOFT = "Microsoft"
    DROPBOX = "Dropbox"
<<<<<<< HEAD
    SERVICENOW = "Servicenow"

=======
    WEB = "Web"
>>>>>>> af1a3f79

class OriginTypes(Enum):
    CONNECTOR = "CONNECTOR"
    UPLOAD = "UPLOAD"

class LegacyCollectionNames(Enum):
    KNOWLEDGE_BASE = "knowledgeBase"
    PERMISSIONS_TO_KNOWLEDGE_BASE = "permissionsToKnowledgeBase"
    BELONGS_TO_KNOWLEDGE_BASE = "belongsToKnowledgeBase"
    BELONGS_TO_KB = "belongsToKB"

class LegacyGraphNames(Enum):
    FILE_ACCESS_GRAPH = "fileAccessGraph"

class GraphNames(Enum):
    KNOWLEDGE_GRAPH = "knowledgeGraph"

class CollectionNames(Enum):
    # Records and Record relations
    RECORDS = "records"
    RECORD_RELATIONS = "recordRelations"
    RECORD_GROUPS = "recordGroups"
    SYNC_POINTS = "syncPoints"

    # Knowledge base
    IS_OF_TYPE = "isOfType"
    PERMISSION = "permission"
    PERMISSIONS_TO_KB = "permissionsToKB"

    # Drive related
    DRIVES = "drives"
    USER_DRIVE_RELATION = "userDriveRelation"

    # Record types
    FILES = "files"
    LINKS = "links"
    MAILS = "mails"
    #MESSAGES = "messages"
    WEBPAGES = "webpages"
    TICKETS = "tickets"

    # Users and groups
    PEOPLE = "people"
    USERS = "users"
    GROUPS = "groups"
    ORGS = "organizations"
    # DOMAINS = "domains"
    ANYONE = "anyone"
    # ANYONE_WITH_LINK = "anyoneWithLink"
    BELONGS_TO = "belongsTo"
    TEAMS = "teams"

    # Departments
    DEPARTMENTS = "departments"
    BELONGS_TO_DEPARTMENT = "belongsToDepartment"
    CATEGORIES = "categories"
    BELONGS_TO_CATEGORY = "belongsToCategory"
    LANGUAGES = "languages"
    BELONGS_TO_LANGUAGE = "belongsToLanguage"
    TOPICS = "topics"
    BELONGS_TO_TOPIC = "belongsToTopic"
    SUBCATEGORIES1 = "subcategories1"
    SUBCATEGORIES2 = "subcategories2"
    SUBCATEGORIES3 = "subcategories3"
    INTER_CATEGORY_RELATIONS = "interCategoryRelations"

    # Permissions
    PERMISSIONS = "permissions"

    # Other
    CHANNEL_HISTORY = "channelHistory"
    PAGE_TOKENS = "pageTokens"

    APPS = "apps"
    ORG_APP_RELATION = "orgAppRelation"
    USER_APP_RELATION = "userAppRelation"
    ORG_DEPARTMENT_RELATION = "orgDepartmentRelation"

    BLOCKS = "blocks"

    # WEBPAGE_RECORD="webpageRecord"
    # WEBPAGE_COMMENT_RECORD="webpageCommentRecord"

    # NOTION_DATABASE_RECORD="notionDatabaseRecord"
    BELONGS_TO_RECORD_GROUP="belongsToRecordGroup"

    # Storage mappings
    VIRTUAL_RECORD_TO_DOC_ID_MAPPING = "virtualRecordToDocIdMapping"
    # Agent Builder collections
    AGENT_TEMPLATES = "agentTemplates"
    AGENT_INSTANCES = "agentInstances"

class QdrantCollectionNames(Enum):
    RECORDS = "records"


class ExtensionTypes(Enum):
    PDF = "pdf"
    DOCX = "docx"
    DOC = "doc"
    PPTX = "pptx"
    PPT = "ppt"
    XLSX = "xlsx"
    XLS = "xls"
    CSV = "csv"
    TXT = "txt"
    MD = "md"
    MDX = "mdx"
    HTML = "html"
    PNG = "png"
    JPG = "jpg"
    JPEG = "jpeg"
    WEBP = "webp"
    SVG = "svg"
    HEIC = "heic"
    HEIF = "heif"

class MimeTypes(Enum):
    PDF = "application/pdf"
    GMAIL = "text/gmail_content"
    GOOGLE_SLIDES = "application/vnd.google-apps.presentation"
    GOOGLE_DOCS = "application/vnd.google-apps.document"
    GOOGLE_SHEETS = "application/vnd.google-apps.spreadsheet"
    GOOGLE_DRIVE_FOLDER = "application/vnd.google-apps.folder"
    FOLDER = "text/directory"
    DOCX = "application/vnd.openxmlformats-officedocument.wordprocessingml.document"
    DOC = "application/msword"
    PPTX = "application/vnd.openxmlformats-officedocument.presentationml.presentation"
    PPT = "application/vnd.ms-powerpoint"
    XLSX = "application/vnd.openxmlformats-officedocument.spreadsheetml.sheet"
    XLS = "application/vnd.ms-excel"
    CSV = "text/csv"
    BIN = "application/octet-stream"
    NOTION_TEXT = "notion/text"
    NOTION_PAGE_COMMENT_TEXT = "notion/pageCommentText"
    HTML = "text/html"
    PLAIN_TEXT = "text/plain"
    MARKDOWN = "text/markdown"
    MDX = "text/mdx"
    GENESIS_32X_ROM = "application/x-genesis-32x-rom"
    JSON = "application/json"
    BLOCKS = "application/blocks"
    XML = "application/xml"
    YAML = "application/yaml"
    UNKNOWN = "application/unknown"
    PNG = "image/png"
    JPG = "image/jpg"
    JPEG = "image/jpeg"
    WEBP = "image/webp"
    SVG = "image/svg+xml"
    HEIC = "image/heic"
    HEIF = "image/heif"
    TEXT = "text/plain"
    ZIP = "application/zip"
    GIF = "image/gif"

class ProgressStatus(Enum):
    NOT_STARTED = "NOT_STARTED"
    PAUSED = "PAUSED"
    IN_PROGRESS = "IN_PROGRESS"
    COMPLETED = "COMPLETED"
    FAILED = "FAILED"
    FILE_TYPE_NOT_SUPPORTED = "FILE_TYPE_NOT_SUPPORTED"
    AUTO_INDEX_OFF = "AUTO_INDEX_OFF"

class RecordTypes(Enum):
    FILE = "FILE"
    ATTACHMENT = "ATTACHMENT"
    LINK = "LINK"
    MAIL = "MAIL"
    DRIVE = "DRIVE"
    WEBPAGE = "WEBPAGE"
    TICKET = "TICKET"
    MESSAGE = "MESSAGE"
    WEBPAGE_COMMENT = "WEBPAGE_COMMENT"
    NOTION_DATABASE = "NOTION_DATABASE"
    NOTION_PAGE = "NOTION_PAGE"
    SHAREPOINT_LIST = "SHAREPOINT_LIST"
    SHAREPOINT_PAGE = "SHAREPOINT_PAGE"

class RecordRelations(Enum):
    PARENT_CHILD = "PARENT_CHILD"
    SIBLING = "SIBLING"
    ATTACHMENT = "ATTACHMENT"

class EventTypes(Enum):
    NEW_RECORD = "newRecord"
    UPDATE_RECORD = "updateRecord"
    DELETE_RECORD = "deleteRecord"
    REINDEX_RECORD = "reindexRecord"
    REINDEX_FAILED = "reindexFailed"

class AccountType(Enum):
    INDIVIDUAL = "individual"
    ENTERPRISE = "enterprise"
    BUSINESS = "business"
    ADMIN = "admin"<|MERGE_RESOLUTION|>--- conflicted
+++ resolved
@@ -59,12 +59,8 @@
     ATLASSIAN = "Atlassian"
     MICROSOFT = "Microsoft"
     DROPBOX = "Dropbox"
-<<<<<<< HEAD
     SERVICENOW = "Servicenow"
-
-=======
     WEB = "Web"
->>>>>>> af1a3f79
 
 class OriginTypes(Enum):
     CONNECTOR = "CONNECTOR"
