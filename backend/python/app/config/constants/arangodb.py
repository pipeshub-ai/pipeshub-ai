--- conflicted
+++ resolved
@@ -140,14 +140,11 @@
     AGENT_TEMPLATES = "agentTemplates"
     AGENT_INSTANCES = "agentInstances"
     TEMPLATE_ACCESS = "templateAccess"
-<<<<<<< HEAD
-=======
     AGENT_ACCESS = "agentAccess"
 
 class QdrantCollectionNames(Enum):
     RECORDS = "records"
 
->>>>>>> cb8b2260
 
 class ExtensionTypes(Enum):
     PDF = "pdf"
