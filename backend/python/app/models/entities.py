--- conflicted
+++ resolved
@@ -48,25 +48,15 @@
     record_name: str = Field(description="Human-readable name for the record")
     record_type: RecordType = Field(description="Type/category of the record")
     record_status: RecordStatus = Field(default=RecordStatus.NOT_STARTED)
-<<<<<<< HEAD
-    parent_record_type: Optional[str] = Field(default=None, description="Type of the parent record")
-    record_group_type: Optional[str] = Field(description="Type of the record group",default=None)
-=======
     parent_record_type: Optional[RecordType] = Field(default=None, description="Type of the parent record")
     record_group_type: Optional[RecordGroupType] = Field(default=None, description="Type of the record group")
->>>>>>> 4a0b3ed6
     external_record_id: str = Field(description="Unique identifier for the record in the external system")
     external_revision_id: Optional[str] = Field(default=None, description="Unique identifier for the revision of the record in the external system")
     external_record_group_id: Optional[str] = Field(default=None, description="Unique identifier for the record group in the external system")
     parent_external_record_id: Optional[str] = Field(default=None, description="Unique identifier for the parent record in the external system")
     version: int = Field(description="Version of the record")
-<<<<<<< HEAD
-    origin: str = Field(description="Origin of the record")
-    connector_name: Optional[str] = Field(description="Name of the connector used to create the record",default=None)
-=======
     origin: OriginTypes = Field(description="Origin of the record")
     connector_name: Connectors = Field(description="Name of the connector used to create the record")
->>>>>>> 4a0b3ed6
     virtual_record_id: Optional[str] = Field(description="Virtual record identifier", default=None)
     summary_document_id: Optional[str] = Field(description="Summary document identifier", default=None)
     md5_hash: Optional[str] = Field(default=None, description="MD5 hash of the record")
