--- conflicted
+++ resolved
@@ -380,7 +380,6 @@
             "orgId": self.org_id,
         }
 
-<<<<<<< HEAD
     @staticmethod
     def from_arango_record(webpage_doc: Dict, record_doc: Dict) -> "WebpageRecord":
         """Create WebpageRecord from ArangoDB documents (records + webpages collections)"""
@@ -411,27 +410,16 @@
             virtual_record_id=record_doc.get("virtualRecordId"),
         )
 
-=======
->>>>>>> 1614ec89
 class CommentRecord(Record):
     """
     Comment record for page comments (footer and inline).
 
     Fields:
-<<<<<<< HEAD
-    - author_id: User accountId who created the comment
-    - resolution_status: Status of the comment (e.g., "resolved", "open", None)
-    - comment_selection: For inline comments, the original text selection (HTML)
-    - record_type: Type of comment (e.g., inline, footer)
-    """
-    author_id: str
-=======
     - author_source_id: User accountId who created the comment
     - resolution_status: Status of the comment (e.g., "resolved", "open", None)
     - comment_selection: For inline comments, the original text selection (HTML)
     """
     author_source_id: str
->>>>>>> 1614ec89
     resolution_status: Optional[str] = None
     comment_selection: Optional[str] = None
 
@@ -451,17 +439,11 @@
     def to_arango_record(self) -> Dict:
         return {
             "_key": self.id,
-<<<<<<< HEAD
-            "orgId": self.org_id,
-            "authorId": self.author_id,
-=======
             "authorSourceId": self.author_source_id,
->>>>>>> 1614ec89
             "resolutionStatus": self.resolution_status,
             "commentSelection": self.comment_selection,
         }
 
-<<<<<<< HEAD
     @staticmethod
     def from_arango_record(comment_doc: Dict, record_doc: Dict) -> "CommentRecord":
         """Create CommentRecord from ArangoDB documents (records + comments collections)"""
@@ -495,8 +477,6 @@
             comment_selection=comment_doc.get("commentSelection"),
         )
 
-=======
->>>>>>> 1614ec89
 class TicketRecord(Record):
     summary: Optional[str] = None
     description: Optional[str] = None
