import asyncio
import json
from io import BytesIO

from docling.datamodel.base_models import DocumentStream, InputFormat
from docling.datamodel.document import ConversionResult
from docling.datamodel.pipeline_options import PdfPipelineOptions
from docling.document_converter import (
    DocumentConverter,
    MarkdownFormatOption,
    PdfFormatOption,
    WordFormatOption,
)

from app.models.blocks import BlocksContainer
from app.utils.converters.docling_doc_to_blocks import DoclingDocToBlocksConverter

SUCCESS_STATUS = "success"

class DoclingProcessor():
    def __init__(self, logger, config) -> None:
        self.logger = logger
        self.config = config
        pipeline_options = PdfPipelineOptions()
        pipeline_options.generate_picture_images = True
        pipeline_options.do_ocr = False

        self.converter = DocumentConverter(format_options={
            InputFormat.PDF: PdfFormatOption(pipeline_options=pipeline_options),
             InputFormat.DOCX: WordFormatOption(),
                 InputFormat.MD: MarkdownFormatOption(),
        })
        self.doc_to_blocks_converter = DoclingDocToBlocksConverter(logger=logger,config=config)

    async def load_document(self, doc_name: str, content: bytes) -> BlocksContainer|bool:
        stream = BytesIO(content)
        source = DocumentStream(name=doc_name, stream=stream)
        conv_res: ConversionResult = await asyncio.to_thread(self.converter.convert, source)
        if conv_res.status.value != SUCCESS_STATUS:
            raise ValueError(f"Failed to parse PDF: {conv_res.status}")

        doc = conv_res.document
<<<<<<< HEAD
        doc.export_to_dict()
=======
        doc_dict = doc.export_to_dict()
        self.logger.info(f"Docling document exported to dict: {json.dumps(doc_dict, indent=4)}")
>>>>>>> a5dc41fd
        block_containers = await self.doc_to_blocks_converter.convert(doc)
        if block_containers is False:
            return False

        return block_containers

    def process_document(self) -> None:
        pass


<|MERGE_RESOLUTION|>--- conflicted
+++ resolved
@@ -40,12 +40,6 @@
             raise ValueError(f"Failed to parse PDF: {conv_res.status}")
 
         doc = conv_res.document
-<<<<<<< HEAD
-        doc.export_to_dict()
-=======
-        doc_dict = doc.export_to_dict()
-        self.logger.info(f"Docling document exported to dict: {json.dumps(doc_dict, indent=4)}")
->>>>>>> a5dc41fd
         block_containers = await self.doc_to_blocks_converter.convert(doc)
         if block_containers is False:
             return False
