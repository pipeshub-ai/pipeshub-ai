import asyncio
import time
from typing import Any, Dict, List, Optional

from langchain.chat_models.base import BaseChatModel
from langchain.embeddings.base import Embeddings
from langchain.schema import Document
from langchain_qdrant import FastEmbedSparse, QdrantVectorStore, RetrievalMode
from qdrant_client import models

from app.config.configuration_service import ConfigurationService
from app.config.constants.ai_models import (
    DEFAULT_EMBEDDING_MODEL,
)

# from langchain_cohere import CohereEmbeddings
from app.config.constants.arangodb import (
    CollectionNames,
    Connectors,
    RecordTypes,
)
from app.config.constants.service import config_node_constants
from app.exceptions.embedding_exceptions import EmbeddingModelCreationError
from app.exceptions.fastapi_responses import Status
from app.models.blocks import GroupType
from app.modules.retrieval.retrieval_arango import ArangoService
from app.modules.transformers.blob_storage import BlobStorage
from app.services.vector_db.interface.vector_db import IVectorDBService
from app.utils.aimodels import (
    get_default_embedding_model,
    get_embedding_model,
    get_generator_model,
)
from app.utils.chat_helpers import (
    get_flattened_results,
    get_record,
)
from app.utils.mimetype_to_extension import get_extension_from_mimetype

# OPTIMIZATION: User data cache with TTL
_user_cache: Dict[str, tuple] = {}  # {user_id: (user_data, timestamp)}
USER_CACHE_TTL = 300  # 5 minutes
MAX_USER_CACHE_SIZE = 1000  # Max number of users to keep in cache


class RetrievalService:
    def __init__(
        self,
        logger,
        config_service: ConfigurationService,
        collection_name: str,
        vector_db_service: IVectorDBService,
        arango_service: ArangoService,
        blob_store: BlobStorage,
    ) -> None:
        """
        Initialize the retrieval service with necessary configurations.

        Args:
            collection_name: Name of the collection
            vector_db_service: Vector DB service
            config_service: Configuration service
        """

        self.logger = logger
        self.config_service = config_service
        self.llm = None
        self.arango_service = arango_service
        self.blob_store = blob_store
        # Initialize sparse embeddings
        try:
            self.sparse_embeddings = FastEmbedSparse(model_name="Qdrant/BM25")
        except Exception as e:
            self.logger.error("Failed to initialize sparse embeddings: " + str(e))
            self.sparse_embeddings = None
            raise Exception(
                "Failed to initialize sparse embeddings: " + str(e),
            )
        self.vector_db_service = vector_db_service
        self.collection_name = collection_name
        self.logger.info(f"Retrieval service initialized with collection name: {self.collection_name}")
        self.vector_store = None
        self.embedding_model = None
        self.embedding_size = None
        self.embedding_model_instance = None

    async def get_llm_instance(self, use_cache: bool = True) -> Optional[BaseChatModel]:
        try:
            self.logger.info("Getting LLM")
            ai_models = await self.config_service.get_config(
                config_node_constants.AI_MODELS.value,
                use_cache=use_cache
            )
            llm_configs = ai_models["llm"]

            # For now, we'll use the first available provider that matches our supported types
            # We will add logic to choose a specific provider based on our needs

            for config in llm_configs:
                if config.get("isDefault", False):
                    provider = config["provider"]
                    self.llm = get_generator_model(provider, config)
                if self.llm:
                    break

            if not self.llm:
                self.logger.info("No default LLM found, using first available provider")

            if not self.llm:
                for config in llm_configs:
                    provider = config["provider"]
                    self.llm = get_generator_model(provider, config)
                    if self.llm:
                        break
                if not self.llm:
                    raise ValueError("No supported LLM provider found in configuration")

            self.logger.info("LLM created successfully")
            return self.llm
        except Exception as e:
            self.logger.error(f"Error getting LLM: {str(e)}")
            return None

    async def get_embedding_model_instance(self, use_cache: bool = True) -> Optional[Embeddings]:
        try:
            embedding_model = await self.get_current_embedding_model_name(use_cache)
            if self.embedding_model == embedding_model:
                return self.embedding_model_instance
            self.embedding_model = embedding_model
            try:
                if not embedding_model or embedding_model == DEFAULT_EMBEDDING_MODEL:
                    self.logger.info("Using default embedding model")
                    embedding_model = DEFAULT_EMBEDDING_MODEL
                    dense_embeddings = get_default_embedding_model()

                else:
                    self.logger.info(f"Using embedding model: {getattr(embedding_model, 'model', embedding_model)}")
                    ai_models = await self.config_service.get_config(
                        config_node_constants.AI_MODELS.value
                    )
                    dense_embeddings = None
                    if ai_models["embedding"]:
                        self.logger.info("No default embedding model found, using first available provider")
                        configs = ai_models["embedding"]
                        # Try to find the default config
                        selected_config = next((c for c in configs if c.get("isDefault", False)), None)
                        # If no default, take the first one
                        if not selected_config and configs:
                            selected_config = configs[0]

                        if selected_config:
                            dense_embeddings = get_embedding_model(selected_config["provider"], selected_config)
                            self.logger.info(f"Embedding provider: {selected_config['provider']}")


            except Exception as e:
                self.logger.error(f"Error creating embedding model: {str(e)}")
                raise EmbeddingModelCreationError(
                    f"Failed to create embedding model: {str(e)}"
                ) from e

            # Get the embedding dimensions from the model

            self.logger.info(
                f"Using embedding model: {getattr(embedding_model, 'model', embedding_model)}"
            )
            self.embedding_model_instance = dense_embeddings
            return dense_embeddings
        except Exception as e:
            self.logger.error(f"Error getting embedding model: {str(e)}")
            return None

    async def get_current_embedding_model_name(self, use_cache: bool = True) -> Optional[str]:
        """Get the current embedding model name from configuration or instance."""
        try:
            # First try to get from AI_MODELS config
            ai_models = await self.config_service.get_config(
                config_node_constants.AI_MODELS.value,
                use_cache=use_cache
            )
            if ai_models and "embedding" in ai_models and ai_models["embedding"]:
                for config in ai_models["embedding"]:
                    # Only one embedding model is supported
                    if "configuration" in config and "model" in config["configuration"]:
                        return config["configuration"]["model"]

            # Return default model if no embedding config found
            return DEFAULT_EMBEDDING_MODEL
        except Exception as e:
            self.logger.error(f"Error getting current embedding model name: {str(e)}")
            return DEFAULT_EMBEDDING_MODEL

    def get_embedding_model_name(self, dense_embeddings: Embeddings) -> Optional[str]:
        if hasattr(dense_embeddings, "model_name"):
            return dense_embeddings.model_name
        elif hasattr(dense_embeddings, "model"):
            return dense_embeddings.model
        else:
            return None

    async def _preprocess_query(self, query: str) -> str:
        """
        Preprocess the query text.

        Args:
            query: Raw query text

        Returns:
            Preprocessed query text
        """
        try:
            # Get current model name from config
            model_name = await self.get_current_embedding_model_name(use_cache=False)

            # Check if using BGE model before adding the prefix
            if model_name and "bge" in model_name.lower():
                return f"Represent this document for retrieval: {query.strip()}"
            return query.strip()
        except Exception as e:
            self.logger.error(f"Error in query preprocessing: {str(e)}")
            return query.strip()

    def _format_results(self, results: List[tuple]) -> List[Dict[str, Any]]:
        """Format search results into a consistent structure with flattened metadata."""
        formatted_results = []
        for doc, score in results:
            formatted_result = {
                "score": float(score),
                "citationType": "vectordb|document",
                "metadata": doc.metadata,
                "content": doc.page_content
            }
            formatted_results.append(formatted_result)
        return formatted_results

    async def search_with_filters(
        self,
        queries: List[str],
        user_id: str,
        org_id: str,
        filter_groups: Optional[Dict[str, List[str]]] = None,
        limit: int = 20,
        virtual_record_ids_from_tool: Optional[List[str]] = None,
        arango_service: Optional[ArangoService] = None,
        knowledge_search:bool = False,
    ) -> Dict[str, Any]:
        """Perform semantic search on accessible records with multiple queries."""

        try:
            # Get accessible records
            if not self.arango_service:
                raise ValueError("ArangoService is required for permission checking")

            filter_groups = filter_groups or {}

            kb_ids = filter_groups.get('kb', None) if filter_groups else None
            # Convert filter_groups to format expected by get_accessible_records
            arango_filters = {}
            if filter_groups:  # Only process if filter_groups is not empty
                for key, values in filter_groups.items():
                    # Convert key to match collection naming
                    metadata_key = (
                        key.lower()
                    )  # e.g., 'departments', 'categories', etc.
                    arango_filters[metadata_key] = values

            init_tasks = [
                self._get_accessible_records_task(user_id, org_id, filter_groups, self.arango_service),
                self._get_vector_store_task(),
                self._get_user_cached(user_id)  # Get user info in parallel with caching
            ]

            accessible_records, vector_store, user = await asyncio.gather(*init_tasks)

            if not accessible_records:
                return self._create_empty_response("No accessible documents found. Please check your permissions or try different search criteria.", Status.ACCESSIBLE_RECORDS_NOT_FOUND)

            # FIX: Filter out None records before processing
            record_id_to_record_map = {}
            for r in accessible_records:
                if r:
                    record_id_to_record_map[r["_key"]] = r

            accessible_virtual_record_ids = [
                record["virtualRecordId"] for record in record_id_to_record_map.values()
                if record.get("virtualRecordId") is not None
            ]

            if virtual_record_ids_from_tool:
                filter  = await self.vector_db_service.filter_collection(
                        must={"orgId": org_id,"virtualRecordId": virtual_record_ids_from_tool},
                    )
            else:
                filter = await self.vector_db_service.filter_collection(
                        must={"orgId": org_id},
                        should={"virtualRecordId": accessible_virtual_record_ids}  # Pass as should condition
                    )
            search_results = await self._execute_parallel_searches(queries, filter, limit, vector_store)

            if not search_results:
                return self._create_empty_response("No relevant documents found for your search query. Try using different keywords or broader search terms.", Status.EMPTY_RESPONSE)

            self.logger.info(f"Search results count: {len(search_results) if search_results else 0}")

            # OPTIMIZATION: Extract virtual_record_ids using set comprehension (faster than loop)
            self.logger.debug("Starting to extract virtual_record_ids")
            virtual_record_ids = list({
                result["metadata"]["virtualRecordId"]
                for result in search_results
                if result
                and isinstance(result, dict)
                and result.get("metadata")
                and result["metadata"].get("virtualRecordId") is not None
            })



            virtual_record_ids = list(set(virtual_record_ids))
            self.logger.debug(f"Extracted virtual_record_ids: {virtual_record_ids}")

            virtual_to_record_map = {}
            try:
                self.logger.debug("About to call _create_virtual_to_record_mapping")
                virtual_to_record_map = self._create_virtual_to_record_mapping(record_id_to_record_map.values(), virtual_record_ids)
                self.logger.info(f"Virtual to record map size: {len(virtual_to_record_map)}")
            except Exception as e:
                self.logger.error(f"Error in _create_virtual_to_record_mapping: {e}")
                import traceback
                self.logger.error(f"Traceback: {traceback.format_exc()}")
                raise

            unique_record_ids = set(virtual_to_record_map.values())

            if not unique_record_ids:
                return self._create_empty_response("No accessible documents found. Please check your permissions or try different search criteria.", Status.ACCESSIBLE_RECORDS_NOT_FOUND)
            self.logger.info(f"Unique record IDs count: {len(unique_record_ids)}")

<<<<<<< HEAD
            # OPTIMIZATION: First pass - enrich metadata and collect IDs that need additional fetching
            file_record_ids_to_fetch = []
            mail_record_ids_to_fetch = []
            result_to_record_map = {}  # Map result index to record_id for later URL assignment
=======
            # Collect all FILE record IDs that need mimeType fetching
            file_record_ids_for_mimetype = []
            mail_record_ids_for_url = []
            record_id_to_record = {r["_key"]: r for r in accessible_records if r and r.get("_key")}

            for result in search_results:
                if not result or not isinstance(result, dict):
                    continue

                # Check if metadata exists before accessing it
                if not result.get("metadata"):
                    self.logger.warning(f"Result has no metadata: {result}")
                    continue

                virtual_id = result["metadata"].get("virtualRecordId")
                # Skip results with None virtualRecordId
                if virtual_id is not None and virtual_id in virtual_to_record_map:
                    record_id = virtual_to_record_map[virtual_id]
                    record = record_id_to_record.get(record_id)
                    if record:
                        record_type = record.get("recordType", "")
                        mime_type = record.get("mimeType")

                        # Collect FILE records that need mimeType fetching
                        if not mime_type and record_type == RecordTypes.FILE.value:
                            file_record_ids_for_mimetype.append(record_id)

                        # Collect MAIL records that might need URL fetching
                        if record_type == RecordTypes.MAIL.value:
                            mail_record_ids_for_url.append(record_id)

            # Batch fetch mimeTypes for FILE records
            file_documents_map = {}
            if file_record_ids_for_mimetype:
                try:
                    file_documents_map = await self.arango_service.get_documents_batch(
                        file_record_ids_for_mimetype, CollectionNames.FILES.value
                    )
                except Exception as e:
                    self.logger.warning(f"Failed to batch fetch file documents: {str(e)}")

            # Batch fetch URLs for MAIL records
            mail_documents_map = {}
            if mail_record_ids_for_url:
                try:
                    mail_documents_map = await self.arango_service.get_documents_batch(
                        mail_record_ids_for_url, CollectionNames.MAILS.value
                    )
                except Exception as e:
                    self.logger.warning(f"Failed to batch fetch mail documents: {str(e)}")


            # Replace virtualRecordId with first accessible record ID in search results
>>>>>>> 7202c55f
            virtual_record_id_to_record = {}
            new_type_results = []
            final_search_results = []
            for idx, result in enumerate(search_results):
                if not result or not isinstance(result, dict):
                    continue
                if not result.get("metadata"):
                    self.logger.warning(f"Result has no metadata: {result}")
                    continue
                virtual_id = result["metadata"].get("virtualRecordId")
                if virtual_id is not None and virtual_id in virtual_to_record_map:
                    record_id = virtual_to_record_map[virtual_id]
                    result["metadata"]["recordId"] = record_id
<<<<<<< HEAD
                    record = record_id_to_record_map.get(record_id, None)
=======
                    # FIX: Add null check for r before accessing r["_key"]
                    record = record_id_to_record.get(record_id)
>>>>>>> 7202c55f
                    if record:
                        result["metadata"]["origin"] = record.get("origin")
                        result["metadata"]["connector"] = record.get("connectorName", None)
                        result["metadata"]["kbId"] = record.get("kbId", None)
                        weburl = record.get("webUrl")
                        if weburl and weburl.startswith("https://mail.google.com/mail?authuser="):
                            user_email = user.get("email") if user else None
                            if user_email:
                                weburl = weburl.replace("{user.email}", user_email)
                        result["metadata"]["webUrl"] = weburl

                        # Determine mimeType with fallbacks
                        mime_type = record.get("mimeType")
                        record_type = record.get("recordType", "")

                        if not mime_type:
                            if record_type == RecordTypes.FILE.value:
                                file_doc = file_documents_map.get(record_id)
                                if file_doc:
                                    mime_type = file_doc.get("mimeType")
                            elif record_type == RecordTypes.MAIL.value:
                                mime_type = "text/html"

                        result["metadata"]["mimeType"] = mime_type
                        result["metadata"]["recordName"] = record.get("recordName")

                        ext = get_extension_from_mimetype(mime_type)
                        if ext:
                            result["metadata"]["extension"] = ext

<<<<<<< HEAD
                        # Collect IDs that need additional fetching (instead of fetching immediately)
                        if not weburl:
                            if record.get("recordType", "") == RecordTypes.FILE.value:
                                file_record_ids_to_fetch.append(record_id)
                                result_to_record_map[idx] = (record_id, "file")
                            elif record.get("recordType", "") == RecordTypes.MAIL.value:
                                mail_record_ids_to_fetch.append(record_id)
                                result_to_record_map[idx] = (record_id, "mail")
                            continue
=======
                        # Fetch additional file URL if needed
                        if not weburl and record_type == RecordTypes.FILE.value:
                            file_doc = file_documents_map.get(record_id)
                            if file_doc:
                                weburl = file_doc.get("webUrl")
                                if weburl and record.get("connectorName", "") == Connectors.GOOGLE_MAIL.value:
                                    user_email = user.get("email") if user else None
                                    if user_email:
                                        weburl = weburl.replace("{user.email}", user_email)
                                result["metadata"]["webUrl"] = weburl

                        if not weburl and record_type == RecordTypes.MAIL.value:
                            mail_doc = mail_documents_map.get(record_id)
                            if mail_doc:
                                weburl = mail_doc.get("webUrl")
                                if weburl and weburl.startswith("https://mail.google.com/mail?authuser="):
                                    user_email = user.get("email") if user else None
                                    if user_email:
                                        weburl = weburl.replace("{user.email}", user_email)
                                result["metadata"]["webUrl"] = weburl

>>>>>>> 7202c55f

                        if knowledge_search:
                            meta = result.get("metadata")
                            is_block_group = meta.get("isBlockGroup")
                            if is_block_group is not None:
                                if virtual_id not in virtual_record_id_to_record:
                                    await get_record(meta,virtual_id,virtual_record_id_to_record,self.blob_store,org_id)
                                    record = virtual_record_id_to_record[virtual_id]
                                    if record is None:
                                        continue
                                    new_type_results.append(result)
                                    continue

                final_search_results.append(result)

            # OPTIMIZATION: Batch fetch all files and mails in parallel
            files_map = {}
            mails_map = {}

            async def fetch_files() -> Dict:
                if not file_record_ids_to_fetch:
                    return {}
                try:
                    # Fetch files in parallel
                    file_results = await asyncio.gather(*[
                        self.arango_service.get_document(record_id, CollectionNames.FILES.value)
                        for record_id in file_record_ids_to_fetch
                    ], return_exceptions=True)
                    return {
                        record_id: result
                        for record_id, result in zip(file_record_ids_to_fetch, file_results)
                        if result and not isinstance(result, Exception)
                    }
                except Exception as e:
                    self.logger.warning(f"Failed to batch fetch files: {str(e)}")
                    return {}

            async def fetch_mails() -> Dict:
                if not mail_record_ids_to_fetch:
                    return {}
                try:
                    # Fetch mails in parallel
                    mail_results = await asyncio.gather(*[
                        self.arango_service.get_document(record_id, CollectionNames.MAILS.value)
                        for record_id in mail_record_ids_to_fetch
                    ], return_exceptions=True)
                    return {
                        record_id: result
                        for record_id, result in zip(mail_record_ids_to_fetch, mail_results)
                        if result and not isinstance(result, Exception)
                    }
                except Exception as e:
                    self.logger.warning(f"Failed to batch fetch mails: {str(e)}")
                    return {}

            if file_record_ids_to_fetch or mail_record_ids_to_fetch:
                files_map, mails_map = await asyncio.gather(fetch_files(), fetch_mails())

        # Second pass - apply fetched URLs to results
            for idx, (record_id, record_type) in result_to_record_map.items():
                result = search_results[idx]
                record = record_id_to_record_map.get(record_id)
                if not record:
                    continue

                weburl = None
                if record_type == "file" and record_id in files_map:
                    files = files_map[record_id]
                    weburl = files.get("webUrl")
                    if weburl and record.get("connectorName", "") == Connectors.GOOGLE_MAIL.value:
                        user_email = user.get("email") if user else None
                        if user_email:
                            weburl = weburl.replace("{user.email}", user_email)
                elif record_type == "mail" and record_id in mails_map:
                    mail = mails_map[record_id]
                    weburl = mail.get("webUrl")
                    if weburl and weburl.startswith("https://mail.google.com/mail?authuser="):
                        user_email = user.get("email") if user else None
                        if user_email:
                            weburl = weburl.replace("{user.email}", user_email)

                if weburl:
                    result["metadata"]["webUrl"] = weburl
                final_search_results.append(result)

            # OPTIMIZATION: Get full record documents from Arango using list comprehension
            records = [
                record_id_to_record_map[record_id]
                for record_id in unique_record_ids
                if record_id in record_id_to_record_map
            ]

            if new_type_results:
                is_multimodal_llm = False   #doesn't matter for retrieval service
                flattened_results = await get_flattened_results(new_type_results,self.blob_store,org_id,is_multimodal_llm,virtual_record_id_to_record,from_retrieval_service=True)
                for result in flattened_results:
                    block_type = result.get("block_type")
                    if block_type == GroupType.TABLE.value:
                        _,child_results = result.get("content")
                        for child in child_results:
                            final_search_results.append(child)
                    else:
                        final_search_results.append(result)

<<<<<<< HEAD
            final_search_results = sorted(
                final_search_results,
                key=lambda x: x.get("score") or 0,
                reverse=True,
            )
=======
                final_search_results = sorted(
                    final_search_results,
                    key=lambda x: x.get("score") or 0,
                    reverse=True,
                )



            # Get full record documents from Arango
            records = []
            if unique_record_ids:
                for record_id in unique_record_ids:
                    # FIX: Add null check for r before accessing r.get("_key")
                    record = record_id_to_record.get(record_id)
                    if record:  # Only append non-None records
                        records.append(record)
>>>>>>> 7202c55f

            # Filter out incomplete results to prevent citation validation failures
            required_fields = ['origin', 'recordName', 'recordId', 'mimeType',"orgId"]
            complete_results = []

            for result in final_search_results:
                if result.get("content") is None or result.get("content") == "":
                    continue
                metadata = result.get('metadata', {})
                if all(field in metadata and metadata[field] is not None for field in required_fields):
                    complete_results.append(result)
                else:
                    self.logger.warning(f"Filtering out result with incomplete metadata. Virtual ID: {metadata.get('virtualRecordId')}, Missing fields: {[f for f in required_fields if f not in metadata]}")

            search_results = complete_results
            if search_results or records:
                response_data = {
                    "searchResults": search_results,
                    "records": records,
                    "status": Status.SUCCESS.value,
                    "status_code": 200,
                    "message": "Query processed successfully. Relevant records retrieved.",
                }

                # Add KB filtering info to response if KB filtering was applied
                if kb_ids:
                    response_data["appliedFilters"] = {
                        "kb": kb_ids,
                        "kb_count": len(kb_ids)
                    }

                return response_data
            else:
                return self._create_empty_response("No relevant documents found for your search query. Try using different keywords or broader search terms.", Status.EMPTY_RESPONSE)

        except ValueError as e:
            # Provide specific, user-friendly errors for known cases
            # Avoid string matching: detect our dedicated error by class name
            if e.__class__.__name__ == "VectorDBEmptyError":
                return self._create_empty_response(
                    "Vector database is not ready. Please index content and try again.",
                    Status.VECTOR_DB_EMPTY,
                )
            return self._create_empty_response(f"Bad request: {str(e)}", Status.ERROR)
        except Exception as e:
            import traceback
            tb_str = traceback.format_exc()
            self.logger.error(f"Filtered search failed: {str(e)}")
            self.logger.error(f"Full traceback:\n{tb_str}")
            if virtual_record_ids_from_tool:
                return {}
            return self._create_empty_response("Unexpected server error during search.", Status.ERROR)

    async def _get_accessible_records_task(self, user_id, org_id, filter_groups, arango_service) -> List[Dict[str, Any]]:
        """Separate task for getting accessible records"""
        filter_groups = filter_groups or {}
        arango_filters = {}

        if filter_groups:
            for key, values in filter_groups.items():
                metadata_key = key.lower()
                arango_filters[metadata_key] = values

        return await arango_service.get_accessible_records(
            user_id=user_id, org_id=org_id, filters=arango_filters
        )

    async def _get_user_cached(self, user_id: str) -> Optional[Dict[str, Any]]:
        """
        OPTIMIZATION: Get user data with caching to avoid repeated DB calls.
        Cache expires after USER_CACHE_TTL seconds (default 5 minutes).
        """
        global _user_cache

        # Check cache
        if user_id in _user_cache:
            user_data, timestamp = _user_cache[user_id]
            if time.time() - timestamp < USER_CACHE_TTL:
                self.logger.debug(f"User cache hit for user_id: {user_id}")
                return user_data
            else:
                # Cache expired, remove it
                del _user_cache[user_id]

        # Cache miss - fetch from database
        self.logger.debug(f"User cache miss for user_id: {user_id}")
        user_data = await self.arango_service.get_user_by_user_id(user_id)

        # Store in cache
        _user_cache[user_id] = (user_data, time.time())

        # Simple cache size management - keep only last MAX_USER_CACHE_SIZE users
        if len(_user_cache) > MAX_USER_CACHE_SIZE:
            # Remove oldest entry
            oldest_key = min(_user_cache.keys(), key=lambda k: _user_cache[k][1])
            del _user_cache[oldest_key]

        return user_data


    async def _get_vector_store_task(self) -> QdrantVectorStore:
        """Cached vector store retrieval"""
        if not self.vector_store:
            # Check collection exists
            collections = await self.vector_db_service.get_collections()
            self.logger.info(f"Collections: {collections}")
            collection_info = (
                await self.vector_db_service.get_collection(self.collection_name)
                if any(col.name == self.collection_name for col in collections.collections) # type: ignore
                else None
            )
            self.logger.info(f"Collection info: {collection_info}")
            if not collection_info or collection_info.points_count == 0: # type: ignore
                # Define a scoped custom error for clarity; safe to identify by class upstream
                class VectorDBEmptyError(ValueError):
                    pass

                raise VectorDBEmptyError("Vector DB is empty or collection not found")

            # Get cached embedding model
            dense_embeddings = await self.get_embedding_model_instance()
            self.logger.info(f"Dense embeddings: {dense_embeddings}")
            if not dense_embeddings:
                raise ValueError("No dense embeddings found")

            self.vector_store = QdrantVectorStore(
                client=self.vector_db_service.get_service_client(),
                collection_name=self.collection_name,
                vector_name="dense",
                sparse_vector_name="sparse",
                embedding=dense_embeddings,
                sparse_embedding=self.sparse_embeddings,
                retrieval_mode=RetrievalMode.HYBRID,
            )
            self.logger.info(f"Vector store: {self.vector_store}")
        return self.vector_store


    async def _execute_parallel_searches(self, queries, filter, limit, vector_store) -> List[Dict[str, Any]]:
        """Execute all searches in parallel"""
        all_results = []

        dense_embeddings = await self.get_embedding_model_instance()
        if not dense_embeddings:
                raise ValueError("No dense embeddings found")

        # OPTIMIZATION: Parallelize embedding generation for multiple queries
        query_embeddings = await asyncio.gather(*[
            dense_embeddings.aembed_query(query) for query in queries
        ])

        query_requests = [models.QueryRequest(
            query=query_embedding,
            with_payload=True,
            limit=limit,
            using="dense",
            filter=filter,
        ) for query_embedding in query_embeddings]
        search_results = self.vector_db_service.query_nearest_points(
            collection_name=self.collection_name,
            requests=query_requests,
        )
        seen_points = set()
        for r in search_results:
                points = r.points
                for point in points:
                    if point.id in seen_points:
                        continue
                    seen_points.add(point.id)
                    metadata=point.payload.get("metadata", {})
                    metadata.update({"point_id": point.id})
                    doc = Document(
                        page_content=point.payload.get("page_content", ""),
                        metadata=metadata
                    )
                    score = point.score
                    all_results.append((doc, score))

        return self._format_results(all_results)

    def _create_empty_response(self, message: str, status: Status) -> Dict[str, Any]:
        """Helper to create empty response with appropriate HTTP status codes"""
        # Map status types to appropriate HTTP status codes
        status_code_mapping = {
            Status.SUCCESS: 200,
            Status.ERROR: 500,
            Status.ACCESSIBLE_RECORDS_NOT_FOUND: 404,  # Not Found - no accessible records
            Status.VECTOR_DB_EMPTY: 503,  # Service Unavailable - vector DB is empty
            Status.VECTOR_DB_NOT_READY: 503,  # Service Unavailable - vector DB not ready
            Status.EMPTY_RESPONSE: 200,  # OK but no results found
        }

        status_code = status_code_mapping.get(status, 500)  # Default to 500 for unknown status

        return {
            "searchResults": [],
            "records": [],
            "status": status.value,
            "status_code": status_code,
            "message": message,
        }


    def _create_virtual_to_record_mapping(
        self,
        accessible_records: List[Dict[str, Any]],
        virtual_record_ids: List[str]
    ) -> Dict[str, str]:
        """
        Create virtual record ID to record ID mapping from already fetched accessible_records.
        This eliminates the need for an additional database query.
        Args:
            accessible_records: List of accessible record documents (already fetched)
            virtual_record_ids: List of virtual record IDs from search results
        Returns:
            Dict[str, str]: Mapping of virtual_record_id -> first accessible record_id
        """
        # Create a mapping from virtualRecordId to list of record IDs
        virtual_to_records = {}
        for record in accessible_records:
            if record and isinstance(record, dict):
                virtual_id = record.get("virtualRecordId", None)
                record_id = record.get("_key", None)
                # self.logger.info(f"Virtual ID: {virtual_id}, Record ID: {record_id}")
                if virtual_id and record_id:
                    if virtual_id not in virtual_to_records:
                        virtual_to_records[virtual_id] = []
                    virtual_to_records[virtual_id].append(record_id)


        # Create the final mapping using only the virtual record IDs from search results
        # Use the first record ID for each virtual record ID
        mapping = {}
        for virtual_id in virtual_record_ids:
            # Skip None values and ensure virtual_id exists in virtual_to_records
            if virtual_id is not None and virtual_id in virtual_to_records and virtual_to_records[virtual_id]:
                mapping[virtual_id] = virtual_to_records[virtual_id][0]  # Use first record

        return mapping<|MERGE_RESOLUTION|>--- conflicted
+++ resolved
@@ -335,66 +335,10 @@
                 return self._create_empty_response("No accessible documents found. Please check your permissions or try different search criteria.", Status.ACCESSIBLE_RECORDS_NOT_FOUND)
             self.logger.info(f"Unique record IDs count: {len(unique_record_ids)}")
 
-<<<<<<< HEAD
             # OPTIMIZATION: First pass - enrich metadata and collect IDs that need additional fetching
             file_record_ids_to_fetch = []
             mail_record_ids_to_fetch = []
             result_to_record_map = {}  # Map result index to record_id for later URL assignment
-=======
-            # Collect all FILE record IDs that need mimeType fetching
-            file_record_ids_for_mimetype = []
-            mail_record_ids_for_url = []
-            record_id_to_record = {r["_key"]: r for r in accessible_records if r and r.get("_key")}
-
-            for result in search_results:
-                if not result or not isinstance(result, dict):
-                    continue
-
-                # Check if metadata exists before accessing it
-                if not result.get("metadata"):
-                    self.logger.warning(f"Result has no metadata: {result}")
-                    continue
-
-                virtual_id = result["metadata"].get("virtualRecordId")
-                # Skip results with None virtualRecordId
-                if virtual_id is not None and virtual_id in virtual_to_record_map:
-                    record_id = virtual_to_record_map[virtual_id]
-                    record = record_id_to_record.get(record_id)
-                    if record:
-                        record_type = record.get("recordType", "")
-                        mime_type = record.get("mimeType")
-
-                        # Collect FILE records that need mimeType fetching
-                        if not mime_type and record_type == RecordTypes.FILE.value:
-                            file_record_ids_for_mimetype.append(record_id)
-
-                        # Collect MAIL records that might need URL fetching
-                        if record_type == RecordTypes.MAIL.value:
-                            mail_record_ids_for_url.append(record_id)
-
-            # Batch fetch mimeTypes for FILE records
-            file_documents_map = {}
-            if file_record_ids_for_mimetype:
-                try:
-                    file_documents_map = await self.arango_service.get_documents_batch(
-                        file_record_ids_for_mimetype, CollectionNames.FILES.value
-                    )
-                except Exception as e:
-                    self.logger.warning(f"Failed to batch fetch file documents: {str(e)}")
-
-            # Batch fetch URLs for MAIL records
-            mail_documents_map = {}
-            if mail_record_ids_for_url:
-                try:
-                    mail_documents_map = await self.arango_service.get_documents_batch(
-                        mail_record_ids_for_url, CollectionNames.MAILS.value
-                    )
-                except Exception as e:
-                    self.logger.warning(f"Failed to batch fetch mail documents: {str(e)}")
-
-
-            # Replace virtualRecordId with first accessible record ID in search results
->>>>>>> 7202c55f
             virtual_record_id_to_record = {}
             new_type_results = []
             final_search_results = []
@@ -408,12 +352,7 @@
                 if virtual_id is not None and virtual_id in virtual_to_record_map:
                     record_id = virtual_to_record_map[virtual_id]
                     result["metadata"]["recordId"] = record_id
-<<<<<<< HEAD
                     record = record_id_to_record_map.get(record_id, None)
-=======
-                    # FIX: Add null check for r before accessing r["_key"]
-                    record = record_id_to_record.get(record_id)
->>>>>>> 7202c55f
                     if record:
                         result["metadata"]["origin"] = record.get("origin")
                         result["metadata"]["connector"] = record.get("connectorName", None)
@@ -438,13 +377,28 @@
                                 mime_type = "text/html"
 
                         result["metadata"]["mimeType"] = mime_type
+
+                        # Determine mimeType with fallbacks
+                        mime_type = record.get("mimeType")
+                        record_type = record.get("recordType", "")
+
+                        if not mime_type:
+                            if record_type == RecordTypes.FILE.value:
+                                file_doc = file_documents_map.get(record_id)
+                                if file_doc:
+                                    mime_type = file_doc.get("mimeType")
+                            elif record_type == RecordTypes.MAIL.value:
+                                mime_type = "text/html"
+
+                        result["metadata"]["mimeType"] = mime_type
                         result["metadata"]["recordName"] = record.get("recordName")
+
+                        ext = get_extension_from_mimetype(mime_type)
 
                         ext = get_extension_from_mimetype(mime_type)
                         if ext:
                             result["metadata"]["extension"] = ext
 
-<<<<<<< HEAD
                         # Collect IDs that need additional fetching (instead of fetching immediately)
                         if not weburl:
                             if record.get("recordType", "") == RecordTypes.FILE.value:
@@ -454,29 +408,6 @@
                                 mail_record_ids_to_fetch.append(record_id)
                                 result_to_record_map[idx] = (record_id, "mail")
                             continue
-=======
-                        # Fetch additional file URL if needed
-                        if not weburl and record_type == RecordTypes.FILE.value:
-                            file_doc = file_documents_map.get(record_id)
-                            if file_doc:
-                                weburl = file_doc.get("webUrl")
-                                if weburl and record.get("connectorName", "") == Connectors.GOOGLE_MAIL.value:
-                                    user_email = user.get("email") if user else None
-                                    if user_email:
-                                        weburl = weburl.replace("{user.email}", user_email)
-                                result["metadata"]["webUrl"] = weburl
-
-                        if not weburl and record_type == RecordTypes.MAIL.value:
-                            mail_doc = mail_documents_map.get(record_id)
-                            if mail_doc:
-                                weburl = mail_doc.get("webUrl")
-                                if weburl and weburl.startswith("https://mail.google.com/mail?authuser="):
-                                    user_email = user.get("email") if user else None
-                                    if user_email:
-                                        weburl = weburl.replace("{user.email}", user_email)
-                                result["metadata"]["webUrl"] = weburl
-
->>>>>>> 7202c55f
 
                         if knowledge_search:
                             meta = result.get("metadata")
@@ -581,30 +512,11 @@
                     else:
                         final_search_results.append(result)
 
-<<<<<<< HEAD
             final_search_results = sorted(
                 final_search_results,
                 key=lambda x: x.get("score") or 0,
                 reverse=True,
             )
-=======
-                final_search_results = sorted(
-                    final_search_results,
-                    key=lambda x: x.get("score") or 0,
-                    reverse=True,
-                )
-
-
-
-            # Get full record documents from Arango
-            records = []
-            if unique_record_ids:
-                for record_id in unique_record_ids:
-                    # FIX: Add null check for r before accessing r.get("_key")
-                    record = record_id_to_record.get(record_id)
-                    if record:  # Only append non-None records
-                        records.append(record)
->>>>>>> 7202c55f
 
             # Filter out incomplete results to prevent citation validation failures
             required_fields = ['origin', 'recordName', 'recordId', 'mimeType',"orgId"]
