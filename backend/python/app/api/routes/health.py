import asyncio
import os
from logging import Logger
from typing import Any, Dict, Tuple

import grpc  #type: ignore
from fastapi import APIRouter, Body, HTTPException, Request  #type: ignore
from fastapi.responses import JSONResponse  #type: ignore
from langchain_core.messages import HumanMessage  #type: ignore

from app.services.vector_db.const.const import ORG_ID_FIELD, VIRTUAL_RECORD_ID_FIELD
from app.utils.aimodels import (
    get_default_embedding_model,
    get_embedding_model,
    get_generator_model,
)
from app.utils.llm import get_llm
from app.utils.time_conversion import get_epoch_timestamp_in_ms

router = APIRouter()

SPARSE_IDF = False

def _load_test_image() -> str:
    """Loads the base64 encoded test image from a file."""
    # Path is relative to this file. Adjust if you place the asset elsewhere.
    file_path = os.path.join(os.path.dirname(__file__), '..', '..', 'assets', 'test_image.b64')
    with open(file_path, 'r') as f:
        return f.read().strip()

# Then, you can define your constant like this:
TEST_IMAGE = _load_test_image()


@router.post("/llm-health-check")
async def llm_health_check(request: Request, llm_configs: list[dict] = Body(...)) -> JSONResponse:
    """Health check endpoint to validate user-provided LLM configurations"""
    try:
        app = request.app
        llm, _ = await get_llm(app.container.config_service(), llm_configs)

        # Make a simple test call to the LLM with the provided configurations
        await llm.ainvoke("Test message to verify LLM health.")

        return JSONResponse(
            status_code=200,
            content={
                "status": "healthy",
                "message": "LLM service is responding",
                "timestamp": get_epoch_timestamp_in_ms(),
            },
        )
    except Exception as e:
        return JSONResponse(
            status_code=500,
            content={
                "status": "not healthy",
                "error": f"LLM service health check failed: {str(e)}",
                "timestamp": get_epoch_timestamp_in_ms(),
            },
        )

async def initialize_embedding_model(request: Request, embedding_configs: list[dict]) -> Tuple[Any, Any, Any]:
    """Initialize the embedding model and return necessary components."""
    app = request.app
    logger = app.container.logger()

    logger.info("Starting embedding health check", extra={"embedding_configs": embedding_configs})

    retrieval_service = await app.container.retrieval_service()
    logger.info("Retrieved retrieval service")

    try:
        if not embedding_configs:
            logger.info("Using default embedding model")
            dense_embeddings = get_default_embedding_model()
        else:
            dense_embeddings = None
            for config in embedding_configs:
                if config.get("isDefault", False):
                    dense_embeddings = get_embedding_model(config["provider"], config)
                    break

            if not dense_embeddings:
                for config in embedding_configs:
                    dense_embeddings = get_embedding_model(config["provider"], config)
                    break

            if not dense_embeddings:
                raise HTTPException(status_code=500, detail="No default embedding model found")
    except Exception as e:
        logger.error(f"Failed to initialize embedding model: {str(e)}", exc_info=True)
        raise HTTPException(
            status_code=500,
            detail={
                "status": "not healthy",
                "error": f"Failed to initialize embedding model: {str(e)}",
                "timestamp": get_epoch_timestamp_in_ms(),
            }
        )

    if dense_embeddings is None:
        raise HTTPException(
            status_code=500,
            detail={
                "status": "not healthy",
                "error": "Failed to initialize embedding model",
                "details": {
                    "embedding_model": "initialization_failed",
                    "vector_store": "unknown",
                    "llm": "unknown"
                }
            }
        )

    return dense_embeddings, retrieval_service, logger

async def verify_embedding_health(dense_embeddings, logger) -> int:
    """Verify embedding model health by generating a test embedding."""
    sample_embedding = await dense_embeddings.aembed_query("Test message to verify embedding model health.")
    embedding_size = len(sample_embedding)

    if not sample_embedding or embedding_size == 0:
        logger.error("Embedding model returned empty embedding")
        raise HTTPException(
            status_code=500,
            detail={
                "status": "not healthy",
                "error": "Embedding model returned empty embedding",
                "timestamp": get_epoch_timestamp_in_ms(),
            }
        )

    return embedding_size

async def handle_model_change(
    retrieval_service,
    current_model_name: str,
    new_model_name: str,
    qdrant_vector_size: int,
    points_count: int,
    embedding_size: int,
    logger
) -> None:
    """Handle embedding model changes and collection recreation if needed."""
    if current_model_name is not None:
        current_model_name = current_model_name.removeprefix("models/")
    if new_model_name is not None:
        new_model_name = new_model_name.removeprefix("models/")

    if (current_model_name is not None and
        new_model_name is not None and
        current_model_name.lower() != new_model_name.lower()):



        logger.warning("Detected embedding model change attempt")

        if qdrant_vector_size != 0 and points_count > 0:
            logger.error("Rejected embedding model change due to non-empty existing collection")
            raise HTTPException(
                status_code=500,
                detail={
                    "status": "not healthy",
                    "error": "Policy Rejection: Embedding model configuration cannot be changed while vector store collection contains data. Please ensure you are using the original embedding configuration.",
                    "timestamp": get_epoch_timestamp_in_ms(),
                }
            )

        if qdrant_vector_size != 0 and points_count == 0:
            await recreate_collection(retrieval_service, embedding_size, logger)

async def recreate_collection(retrieval_service, embedding_size, logger) -> None:
    """Recreate the collection with new parameters."""
    try:
        await retrieval_service.vector_db_service.delete_collection(retrieval_service.collection_name)
        logger.info(f"Successfully deleted empty collection {retrieval_service.collection_name}")
        await retrieval_service.vector_db_service.create_collection(
            collection_name=retrieval_service.collection_name,
            embedding_size=embedding_size,
            sparse_idf=SPARSE_IDF,
        )

        await retrieval_service.vector_db_service.create_index(
            collection_name=retrieval_service.collection_name,
            field_name=VIRTUAL_RECORD_ID_FIELD,
            field_schema={
                "type": "keyword",
            }
        )
        await retrieval_service.vector_db_service.create_index(
            collection_name=retrieval_service.collection_name,
            field_name=ORG_ID_FIELD,
            field_schema={
                "type": "keyword",
            }
        )
        logger.info(f"Successfully created new collection {retrieval_service.collection_name} with vector size {embedding_size}")
    except Exception as e:
        logger.error(f"Failed to recreate collection: {str(e)}", exc_info=True)
        raise

async def check_collection_info(
    retrieval_service,
    dense_embeddings,
    embedding_size,
    logger
) -> None:
    """Check and validate collection information."""
    try:
        collection_info = await retrieval_service.vector_db_service.get_collection(retrieval_service.collection_name)
        qdrant_vector_size = collection_info.config.params.vectors.get("dense").size
        points_count = collection_info.points_count

        current_model_name = await retrieval_service.get_current_embedding_model_name()
        new_model_name = retrieval_service.get_embedding_model_name(dense_embeddings)

        logger.info(f"Current model name: {current_model_name}")
        logger.info(f"New model name: {new_model_name}")
        logger.info(f"Collection points count: {points_count}")

        await handle_model_change(
            retrieval_service,
            current_model_name,
            new_model_name,
            qdrant_vector_size,
            points_count,
            embedding_size,
            logger
        )

    except grpc._channel._InactiveRpcError as e:
        if e.code() == grpc.StatusCode.NOT_FOUND:
            logger.info("collection not found - acceptable for health check")
        else:
            logger.error(f"Unexpected gRPC error while checking vector db collection: {str(e)}", exc_info=True)
            raise HTTPException(
                status_code=500,
                detail={
                    "status": "not healthy",
                    "error": f"Unexpected gRPC error while checking vector db collection: {str(e)}",
                    "timestamp": get_epoch_timestamp_in_ms(),
                }
            )
    except HTTPException:
        # Re-raise HTTPException to be handled by the route handler
        raise
    except Exception as e:
        logger.error(f"Unexpected error checking vector db collection: {str(e)}", exc_info=True)
        raise HTTPException(
            status_code=500,
            detail={
                "status": "not healthy",
                "error": f"Unexpected error checking vector db collection: {str(e)}",
                "timestamp": get_epoch_timestamp_in_ms(),
            }
        )

@router.post("/embedding-health-check")
async def embedding_health_check(request: Request, embedding_configs: list[dict] = Body(...)) -> JSONResponse:
    """Health check endpoint to validate embedding configurations."""
    try:
        # Initialize components
        dense_embeddings, retrieval_service, logger = await initialize_embedding_model(request, embedding_configs)

        # Verify embedding health
        embedding_size = await verify_embedding_health(dense_embeddings, logger)

        # Check collection info and handle model changes
        await check_collection_info(retrieval_service, dense_embeddings, embedding_size, logger)

        # Initialize vector store as None
        retrieval_service.vector_store = None

        logger.info("Embedding health check completed successfully")

        return JSONResponse(
            status_code=200,
            content={
                "status": "healthy",
                "message": f"Embedding model is responding. Sample embedding size: {embedding_size}",
                "timestamp": get_epoch_timestamp_in_ms(),
            },
        )

    except HTTPException as he:
        return JSONResponse(status_code=he.status_code, content=he.detail)
    except Exception as e:
        logger.error(f"Embedding health check failed: {str(e)}", exc_info=True)
        return JSONResponse(
            status_code=500,
            content={
                "status": "not healthy",
                "error": f"Embedding model health check failed: {str(e)}",
                "timestamp": get_epoch_timestamp_in_ms(),
            },
        )

def extract_error_message(error) -> str:
    """Extract error message from any exception type."""
    # Try common attributes first
    if hasattr(error, "message"):
        return str(error.message)
    
    # Fall back to args
    if error.args:
        return str(error.args[0])
    
    # Last resort: string representation
    return str(error)

async def perform_llm_health_check(
    llm_config: dict,
    logger: Logger,
) -> Dict[str, Any]:
    """Perform health check for LLM models"""
    try:
        logger.info(f"Performing LLM health check for {llm_config.get('provider')} with configuration model {llm_config.get('configuration', {}).get('model', '')}")
        # Use the first model from comma-separated list
        model_string = llm_config.get("configuration", {}).get("model", "")
        model_names = [name.strip() for name in model_string.split(",") if name.strip()]

        if not model_names:
            logger.error(f"No valid model names found in configuration for {llm_config.get('provider')} with configuration model {llm_config.get('configuration', {}).get('model', '')}")
            return JSONResponse(
                status_code=500,
                content={
                    "status": "error",
                    "message": "No valid model names found in configuration",
                    "details": {
                    "provider": llm_config.get("provider"),
                    "model": llm_config.get("configuration", {}).get("model", "")
                    },
                },
            )

        model_name = model_names[0]

        # Create LLM model
        llm_model = get_generator_model(
            provider=llm_config.get("provider"),
            config=llm_config,
            model_name=model_name
        )

        # Check if multimodal is enabled
        is_multimodal = llm_config.get("isMultimodal", False) or llm_config.get("configuration", {}).get("isMultimodal", False)

        # Set timeout for the test
        if is_multimodal:
            # For multimodal models, test image first, then text if image fails
            logger.info("Multimodal model detected - testing with image first")
            test_image_url = TEST_IMAGE

            # Create multimodal message content
            multimodal_content = [
                {
                    "type": "image_url",
                    "image_url": {
                        "url": test_image_url
                    }
                }
            ]

            try:
                test_message = HumanMessage(content=multimodal_content)
                test_response = await asyncio.wait_for(
                    asyncio.to_thread(llm_model.invoke, [test_message]),
                    timeout=120.0  # 120 second timeout
                )
                logger.info(f"Image test passed for multimodal model: {test_response}")
            except asyncio.TimeoutError:
                raise
            except Exception as image_error:
                logger.error(f"Image test failed for multimodal model: {str(image_error)}")
                
                # Image test failed, now try text test to determine if model works at all
                logger.info("Image test failed - testing with text to verify model functionality")
                test_prompt = "Hello, this is a health check test. Please respond with 'Health check successful' if you can read this message."
                try:
                    text_response = await asyncio.wait_for(
                        asyncio.to_thread(llm_model.invoke, test_prompt),
                        timeout=120.0  # 120 second timeout
                    )
                    logger.info(f"Text test passed for multimodal model: {text_response}")
                    
                    # Text works but image doesn't - model doesn't support images
                    return JSONResponse(
                        status_code=500,
                        content={
                            "status": "error",
                            "message": "Model doesn't support images/vision. Disable Multimodal checkbox.",
                            "details": {
                                "provider": llm_config.get("provider"),
                                "model": model_name,
                                "error": str(image_error)
                            },
                        },
                    )
                except Exception as text_error:
                    # Both tests failed - pass the original error as-is
                    logger.error(f"Both image and text tests failed for multimodal model: {str(text_error)}")
                    raise image_error
        else:
            # Test with a simple text prompt
            test_prompt = "Hello, this is a health check test. Please respond with 'Health check successful' if you can read this message."
            test_response = await asyncio.wait_for(
                asyncio.to_thread(llm_model.invoke, test_prompt),
                timeout=120.0  # 120 second timeout
            )

        return JSONResponse(
            status_code=200,
            content={
                "status": "healthy",
                "message": f"LLM model is responding. Sample response: {test_response}",
                "timestamp": get_epoch_timestamp_in_ms(),
            },
        )

<<<<<<< HEAD
    except asyncio.TimeoutError:
        logger.error(f"LLM health check timed out for {llm_config.get('provider')} with configuration {llm_config.get('configuration')}")
=======
    except Exception as e:
        logger.error(f"LLM health check failed for {llm_config.get('provider')} with configuration model {llm_config.get('configuration', {}).get('model', '')}: {str(e)}", exc_info=True)
>>>>>>> a1d813b6
        return JSONResponse(
            status_code=500,
            content={
                "status": "error",
                "message": "LLM health check timed out",
                "details": {
                    "provider": llm_config.get("provider"),
                    "model": model_name,
                    "timeout_seconds": 120
                },
            },
        )
    except HTTPException as he:
        logger.error(f"LLM health check failed for {llm_config.get('provider')} with configuration {llm_config.get('configuration')}: {str(he)}")
        return JSONResponse(status_code=he.status_code, content=he.detail)
    except Exception as e:
        logger.error(f"LLM health check failed for {llm_config.get('provider')} with configuration {llm_config.get('configuration')}: {str(e)}")
        return JSONResponse(
            status_code=500,
            content={
                "status": "error",
                "message": f"LLM health check failed: {str(e)}",
                "details": {
                    "provider": llm_config.get("provider"),
                    "model": llm_config.get("configuration").get("model"),
                    "error_type": type(e).__name__
                }
            },
        )

async def perform_embedding_health_check(
    request: Request,
    embedding_config: dict,
    logger: Logger,
) -> Dict[str, Any]:
    """Perform health check for embedding models"""
    try:
        logger.info(f"Performing embedding health check for {embedding_config.get('provider')} with configuration model {embedding_config.get('configuration', {}).get('model', '')}")
        # Use the first model from comma-separated list
        model_string = embedding_config.get("configuration", {}).get("model", "")
        model_names = [name.strip() for name in model_string.split(",") if name.strip()]

        if not model_names:
            logger.error(f"No valid model names found in configuration for {embedding_config.get('provider')} with configuration model {embedding_config.get('configuration', {}).get('model', '')}")
            return JSONResponse(
                status_code=500,
                content={
                    "status": "error",
                    "message": "No valid model names found in configuration",
                    "details": {
                    "provider": embedding_config.get("provider"),
                    "model": embedding_config.get("configuration", {}).get("model", "")
                    },
                },
            )

        model_name = model_names[0]

        # Create embedding model
        embedding_model = get_embedding_model(
            provider=embedding_config.get("provider"),
            config=embedding_config,
            model_name=model_name,
        )

        # Test with sample texts
        test_texts = [
            "This is a health check test.",
        ]

        # Set timeout for the test
        try:
            test_embeddings = await asyncio.wait_for(
                asyncio.to_thread(embedding_model.embed_documents, test_texts),
                timeout=120.0  # 120 second timeout
            )

            logger.info(f"Test embeddings length: {len(test_embeddings)}")
            if not test_embeddings or len(test_embeddings) == 0:
                logger.error(f"Embedding model returned empty results for {embedding_config.get('provider')} with configuration model {embedding_config.get('configuration', {}).get('model', '')}")
                return JSONResponse(
                    status_code=500,
                    content={
                        "status": "error",
                        "message": "Embedding model returned empty results",
                        "details": {
                        "provider": embedding_config.get("provider"),
                        "model": model_name
                        },
                    },
                )

            # Validate embedding dimensions
            embedding_dimension = len(test_embeddings[0]) if test_embeddings else 0
            all(len(emb) == embedding_dimension for emb in test_embeddings)

            # Additional policy: If existing collection has points and vector size differs, reject
            try:
                retrieval_service = await request.app.container.retrieval_service()
                collection_info = await retrieval_service.vector_db_service.get_collection(retrieval_service.collection_name)

                if collection_info:
                    dense_vector = collection_info.config.params.vectors.get("dense")
                    qdrant_vector_size = getattr(dense_vector, "size", None) if dense_vector else None

                    if qdrant_vector_size is None:
                        raise Exception("Qdrant vector size not found")

                    points_count = getattr(collection_info, "points_count", 0)

                    if points_count>0 and qdrant_vector_size != embedding_dimension:
                        return JSONResponse(
                            status_code=400,
                            content={
                                "status": "error",
                                "message": "Embedding model dimension mismatch with existing non-empty collection",
                                "details": {
                                    "existing_vector_size": qdrant_vector_size,
                                    "new_embedding_size": embedding_dimension,
                                    "points_count": points_count,
                                },
                                "timestamp": get_epoch_timestamp_in_ms(),
                            },
                        )
            except grpc._channel._InactiveRpcError as e:
                if e.code() == grpc.StatusCode.NOT_FOUND:
                    logger.info("Collection not found - acceptable for health check")
                else:
                    raise
            except Exception as e:
                logger.error(f"Collection lookup failed: {str(e)}")
                return JSONResponse(
                    status_code=500,
                    content={
                        "status": "error",
                        "message": "Something went wrong! Please try again.",
                    },
                )

            return JSONResponse(
                status_code=200,
                content={
                    "status": "healthy",
                    "message": f"Embedding model is responding. Sample embedding size: {embedding_dimension}",
                    "timestamp": get_epoch_timestamp_in_ms(),
                },
            )

        except asyncio.TimeoutError:
            logger.error(f"Embedding health check timed out for {embedding_config.get('provider')} with configuration model {embedding_config.get('configuration', {}).get('model', '')}")
            return JSONResponse(
                status_code=500,
                content={
                    "status": "error",
                    "message": "Embedding health check timed out",
                    "details": {
                        "provider": embedding_config.get("provider"),
                    "model": model_name,
                    "timeout_seconds": 120
                },
            },
        )

    except Exception as e:
        logger.error(f"Embedding health check failed for {embedding_config.get('provider')} with configuration model {embedding_config.get('configuration', {}).get('model', '')}: {str(e)}", exc_info=True)
        return JSONResponse(
            status_code=500,
            content={
            "status": "error",
            "message": f"Embedding health check failed: {str(e)}",
            "details": {
                "provider": embedding_config.get("provider"),
                "model": embedding_config.get("configuration").get("model"),
                "error_type": type(e).__name__
            },
            },
        )

    except HTTPException as he:
        return JSONResponse(status_code=he.status_code, content=he.detail)
    except Exception as e:
        logger.error(f"Embedding health check failed for {embedding_config.get('provider')} with configuration {embedding_config.get('configuration')}: {str(e)}", exc_info=True)
        return JSONResponse(
            status_code=500,
            content={
                "status": "error",
                "message": f"Embedding health check failed: {str(e)}",
                "details": {
                    "provider": embedding_config.get("provider"),
                    "model": embedding_config.get("configuration").get("model"),
                    "error_type": type(e).__name__
                },
            },
        )


@router.post("/health-check/{model_type}")
async def health_check(request: Request, model_type: str, model_config: dict = Body(...)) -> JSONResponse:
    """Health check endpoint to validate the health of the application."""

    try:
        logger = request.app.container.logger()
        logger.info(f"Health check endpoint called for {model_type}")
        logger.debug(f"Request body: {model_config}")

        if model_type == "embedding":
            logger.info(f"Performing embedding health check for {model_config.get('provider')} with configuration model {model_config.get('configuration', {}).get('model', '')}")
            return await perform_embedding_health_check(request, model_config, logger)

        elif model_type == "llm":
            logger.info(f"Performing LLM health check for {model_config.get('provider')} with configuration model {model_config.get('configuration', {}).get('model', '')}")
            return await perform_llm_health_check(model_config, logger)

    except Exception as e:
        logger.error(f"Health check failed: {str(e)}", exc_info=True)
        return JSONResponse(
            status_code=500,
            content={
                "status": "not healthy",
                "error": f"Health check failed: {str(e)}",
                "timestamp": get_epoch_timestamp_in_ms(),
            },
        )

    return JSONResponse(
        status_code=200,
        content={"status": "healthy", "message": "Application is responding"}
    )
<|MERGE_RESOLUTION|>--- conflicted
+++ resolved
@@ -418,13 +418,8 @@
             },
         )
 
-<<<<<<< HEAD
     except asyncio.TimeoutError:
         logger.error(f"LLM health check timed out for {llm_config.get('provider')} with configuration {llm_config.get('configuration')}")
-=======
-    except Exception as e:
-        logger.error(f"LLM health check failed for {llm_config.get('provider')} with configuration model {llm_config.get('configuration', {}).get('model', '')}: {str(e)}", exc_info=True)
->>>>>>> a1d813b6
         return JSONResponse(
             status_code=500,
             content={
