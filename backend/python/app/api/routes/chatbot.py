--- conflicted
+++ resolved
@@ -160,14 +160,9 @@
             return get_generator_model(model_provider, llm_config, default_model_name)
 
         # Fallback to first available model
-<<<<<<< HEAD
-
-        model_string = llm_config[0].get("configuration", {}).get("model")
-=======
         if isinstance(llm_config, list):
             llm_config = llm_config[0]
         model_string = llm_config.get("configuration", {}).get("model")
->>>>>>> 3c895883
         model_names = [name.strip() for name in model_string.split(",") if name.strip()]
         default_model_name = model_names[0]
         model_provider = llm_config[0].get("provider")
