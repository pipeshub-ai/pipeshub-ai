import asyncio
import json
import logging
import os
import re
from typing import Any, AsyncGenerator, Dict, List, Optional, Tuple, Union

import aiohttp
from fastapi import HTTPException
from langchain_anthropic import ChatAnthropic
from langchain_core.language_models.chat_models import BaseChatModel
from langchain_core.messages import AIMessage, BaseMessage, HumanMessage, ToolMessage
from langchain_core.output_parsers import PydanticOutputParser
from langchain_google_genai import ChatGoogleGenerativeAI
from langchain_mistralai import ChatMistralAI
from langchain_openai import AzureChatOpenAI, ChatOpenAI

from app.config.constants.http_status_code import HttpStatusCode
from app.modules.qna.prompt_templates import (
    AnswerWithMetadataDict,
    AnswerWithMetadataJSON,
)
from app.modules.retrieval.retrieval_service import RetrievalService
from app.modules.transformers.blob_storage import BlobStorage
from app.utils.chat_helpers import (
    count_tokens,
    get_flattened_results,
    get_message_content_for_tool,
    record_to_message_content,
)
from app.utils.citations import (
    normalize_citations_and_chunks,
    normalize_citations_and_chunks_for_agent,
)
from app.utils.logger import create_logger

logger = create_logger("streaming")

opik_tracer = None
api_key = os.getenv("OPIK_API_KEY")
workspace = os.getenv("OPIK_WORKSPACE")
if api_key and workspace:
    try:
        from opik import configure
        from opik.integrations.langchain import OpikTracer
        configure(use_local=False, api_key=api_key, workspace=workspace)
        opik_tracer = OpikTracer()
    except Exception as e:
        logger.warning(f"Error configuring Opik: {e}")
else:
    logger.info("OPIK_API_KEY and/or OPIK_WORKSPACE not set. Skipping Opik configuration.")

MAX_TOKENS_THRESHOLD = 80000
TOOL_EXECUTION_TOKEN_RATIO = 0.5
MAX_REFLECTION_RETRIES_DEFAULT = 2


# Create a logger for this module
parser = PydanticOutputParser(pydantic_object=AnswerWithMetadataJSON)
format_instructions = parser.get_format_instructions()


async def stream_content(signed_url: str) -> AsyncGenerator[bytes, None]:
    try:
        async with aiohttp.ClientSession() as session:
            async with session.get(signed_url) as response:
                if response.status != HttpStatusCode.SUCCESS.value:
                    raise HTTPException(
                        status_code=HttpStatusCode.INTERNAL_SERVER_ERROR.value,
                        detail=f"Failed to fetch file content: {response.status}"
                    )
                async for chunk in response.content.iter_chunked(8192):
                    yield chunk
    except aiohttp.ClientError as e:
        raise HTTPException(
            status_code=HttpStatusCode.INTERNAL_SERVER_ERROR.value,
            detail=f"Failed to fetch file content from signed URL {str(e)}"
        )

def find_unescaped_quote(text: str) -> int:
    """Return index of first un-escaped quote (") or -1 if none."""
    escaped = False
    for i, ch in enumerate(text):
        if escaped:
            escaped = False
        elif ch == '\\':
            escaped = True
        elif ch == '"':
            return i
    return -1


def escape_ctl(raw: str) -> str:
    """Replace literal \n, \r, \t that appear *inside* quoted strings with their escaped forms."""
    string_re = re.compile(r'"(?:[^"\\]|\\.)*"')   # match any JSON string literal

    def fix(match: re.Match) -> str:
        s = match.group(0)
        return (
            s.replace("\n", "\\n")
              .replace("\r", "\\r")
              .replace("\t", "\\t")
        )
    return string_re.sub(fix, raw)

def _stringify_content(content: Union[str, list, dict, None]) -> str:
        if content is None:
            return ""
        if isinstance(content, str):
            return content
        if isinstance(content, list):
            parts: List[str] = []
            for item in content:
                if isinstance(item, dict):
                    # Prefer explicit text field
                    if item.get("type") == "text":
                        text_val = item.get("text")
                        if isinstance(text_val, str):
                            parts.append(text_val)
                    # Some providers may return just {"text": "..."}
                    elif "text" in item and isinstance(item["text"], str):
                        parts.append(item["text"])
                    # Ignore non-text parts (e.g., images)
                elif isinstance(item, str):
                    parts.append(item)
                else:
                    # Fallback to stringification
                    parts.append(str(item))
            return "".join(parts)
        # Fallback to stringification for other types
        return str(content)

async def aiter_llm_stream(llm, messages,parts=None) -> AsyncGenerator[str | dict, None]:
    """Async iterator for LLM streaming that normalizes content to text.

    The LLM provider may return content as a string or a list of content parts
    (e.g., [{"type": "text", "text": "..."}, {"type": "image_url", ...}]).
    We extract and concatenate only textual parts for streaming.
    """
    if parts is None:
        parts = []
    if opik_tracer is not None:
        config = {"callbacks": [opik_tracer]}
    else:
        config = {}
    try:
        if hasattr(llm, "astream"):
            async for part in llm.astream(messages, config=config):
                if not part:
                    continue
                parts.append(part)

                if isinstance(part, dict):
                    yield part
                    continue
                else:
                    content = getattr(part, "content", None)
                text = _stringify_content(content)
                if text:
                    yield text
        else:
            logger.info("Using non-streaming mode")
            response = await llm.ainvoke(messages, config=config)
            content = getattr(response, "content", response)
            parts.append(response)

            if isinstance(content, dict):
                yield content
            else:
                text = _stringify_content(content)
                if text:
                    yield text
                else:
                    logger.info("No content found in response")
    except Exception as e:
        logger.error(f"Error in aiter_llm_stream: {str(e)}", exc_info=True)
        raise

# Configuration for Qdrant limits based on context length.
VECTOR_DB_LIMIT_TIERS = [
    (17000, 65),  # For context lengths up to 17k
    (33000, 231),  # For context lengths up to 33k
    (65000, 320),  # For context lengths up to 65k
]
DEFAULT_VECTOR_DB_LIMIT = 400

def get_vectorDb_limit(context_length: int) -> int:
    """Determines the vector db search limit based on the LLM's context length."""
    for length_threshold, limit in VECTOR_DB_LIMIT_TIERS:
        if context_length <= length_threshold:
            return limit
    return DEFAULT_VECTOR_DB_LIMIT

async def execute_tool_calls(
    llm,
    messages: List[Dict],
    tools: List,
    tool_runtime_kwargs: Dict[str, Any],
    final_results: List[Dict[str, Any]],
    virtual_record_id_to_result: Dict[str, Dict[str, Any]],
    blob_store: BlobStorage,
    all_queries: List[str],
    retrieval_service: RetrievalService,
    user_id: str,
    org_id: str,
    context_length:int|None,
    target_words_per_chunk: int = 1,
    is_multimodal_llm: Optional[bool] = False,
    max_hops: int = 1,
) -> AsyncGenerator[Dict[str, Any], tuple[List[Dict], bool]]:
    """
    Execute tool calls if present in the LLM response.
    Yields tool events and returns updated messages and whether tools were executed.
    """

    if not tools:
        raise ValueError("Tools are required")

    llm_to_pass = bind_tools_for_llm(llm, tools)
    if not llm_to_pass:
        logger.warning("Failed to bind tools for LLM, so using structured output")
        llm_to_pass = _apply_structured_output(llm,schema=AnswerWithMetadataDict)

    hops = 0
    tools_executed = False
    tool_args = []
    tool_results = []
    while hops < max_hops:
        # with error handling for provider-level tool failures
        try:
            # Measure LLM invocation latency
            ai = None
            async for event in call_aiter_llm_stream(llm_to_pass, messages, final_results, records=[], target_words_per_chunk=target_words_per_chunk, original_llm=llm):
                if event.get("event") == "complete" or event.get("event") == "error":
                    yield event
                    return
                elif event.get("event") == "tool_calls":
                    ai = event.get("data").get("ai")
                else:
                    yield event

            ai = AIMessage(
                content = ai.content,
                tool_calls = getattr(ai, 'tool_calls', []),
            )
        except Exception as e:
            logger.debug("Error in llm call with tools: %s", str(e))
            break

        # Check if there are tool calls
        if not (isinstance(ai, AIMessage) and getattr(ai, "tool_calls", None)):
            logger.debug("execute_tool_calls: no tool_calls returned; exiting tool loop")
            messages.append(ai)
            break

        # Check if LLM incorrectly made a tool call for unknown tools (e.g., tool name "json")
        # This happens when the model wraps the final answer in a tool call instead of returning it directly
        valid_tool_names = [t.name for t in tools]

        # If there are any invalid tool calls, use reflection to guide the LLM
        invalid_tool_calls = [call for call in ai.tool_calls if call.get("name") not in valid_tool_names]

        if invalid_tool_calls:
            logger.warning(
                "execute_tool_calls: detected invalid tool calls: %s. Using reflection to guide LLM.",
                [call.get("name") for call in invalid_tool_calls]
            )

            # Add the AI message with invalid tool calls
            messages.append(ai)

            # Create reflection messages for each invalid tool call
            for call in invalid_tool_calls:
                call_id = call.get("id")
                tool_name = call.get("name")

                reflection_message = (
                    f"Error: Tool '{tool_name}' is not a valid tool. "
                    f"Available tools are: {', '.join(valid_tool_names)}. "
                    "Please provide your final answer directly as a JSON object with the following structure: "
                    '{"answer": "your answer here", "reason": "reasoning", "confidence": "High/Medium/Low", '
                    '"answerMatchType": "Derived From Blocks/Exact Match/etc", "blockNumbers": [list of block numbers]}. '
                    "Do NOT wrap your response in any tool call."
                )

                messages.append(
                    ToolMessage(
                        content=reflection_message,
                        tool_call_id=call_id
                    )
                )

                logger.info(
                    "execute_tool_calls: added reflection message for invalid tool '%s' with call_id=%s",
                    tool_name,
                    call_id
                )

            # Continue the loop to let the LLM try again with the reflection
            hops += 1
            continue

        tools_executed = True
        logger.debug(
            "execute_tool_calls: tool_calls_detected count=%d",
            len(getattr(ai, "tool_calls", []) or []),
        )

        # Yield tool call events
        for call in ai.tool_calls:
            logger.info(
                "execute_tool_calls: tool_call | name=%s call_id=%s args_keys=%s",
                call.get("name"),
                call.get("id"),
                list((call.get("args") or {}).keys()),
            )
            yield {
                "event": "tool_call",
                "data": {
                    "tool_name": call["name"],
                    "tool_args": call.get("args", {}),
                    "call_id": call.get("id")
                }
            }

        # Execute tools
        tool_args = []
        for call in ai.tool_calls:
            name = call["name"]
            args = call.get("args", {}) or {}
            call_id = call.get("id")
            tool = next((t for t in tools if t.name == name), None)
            tool_args.append((args,tool))

        tool_results_inner = []

        # Execute all tools in parallel using asyncio.gather
        async def execute_single_tool(args, tool, tool_name, call_id) -> Dict[str, Any]:
            """Execute a single tool and return result with metadata"""
            if tool is None:
                logger.warning("execute_tool_calls: unknown tool requested name=%s", tool_name)
                return {
                    "ok": False,
                    "error": f"Unknown tool: {tool_name}",
                    "tool_name": tool_name,
                    "call_id": call_id
                }

            try:
                logger.debug(
                    "execute_tool_calls: running tool name=%s call_id=%s args_keys=%s",
                    tool.name,
                    call_id,
                    list(args.keys()),
                )
                tool_result = await tool.arun(args, **tool_runtime_kwargs)
                tool_result["tool_name"] = tool_name
                tool_result["call_id"] = call_id
                return tool_result
            except Exception as e:
                logger.exception(
                    "execute_tool_calls: exception while running tool name=%s call_id=%s",
                    tool_name,
                    call_id,
                )
                return {
                    "ok": False,
                    "error": str(e),
                    "tool_name": tool_name,
                    "call_id": call_id
                }

        # Create parallel tasks for all tools
        tool_tasks = []
        tool_names = []
        for (args, tool), call in zip(tool_args, ai.tool_calls):
            tool_name = call["name"]
            call_id = call.get("id")
            tool_names.append(tool_name)
            tool_tasks.append(execute_single_tool(args, tool, tool_name, call_id))

        # Execute all tools in parallel
        tool_results_inner = await asyncio.gather(*tool_tasks, return_exceptions=False)

        # Process results and yield events
        for tool_result in tool_results_inner:
            tool_name = tool_result.get("tool_name", "unknown")
            call_id = tool_result.get("call_id")

            if tool_result.get("ok", False):
                tool_results.append(tool_result)
                logger.debug(
                    "execute_tool_calls: tool success name=%s call_id=%s has_record=%s",
                    tool_name,
                    call_id,
                    "record" in tool_result,
                )
                yield {
                    "event": "tool_success",
                    "data": {
                        "tool_name": tool_name,
                        "summary": f"Successfully executed {tool_name}",
                        "call_id": call_id,
                        "record_info": tool_result.get("record_info", {})
                    }
                }
            else:
                logger.warning(
                    "execute_tool_calls: tool error result name=%s call_id=%s error=%s",
                    tool_name,
                    call_id,
                    tool_result.get("error", "Unknown error"),
                )
                yield {
                    "event": "tool_error",
                    "data": {
                        "tool_name": tool_name,
                        "error": tool_result.get("error", "Unknown error"),
                        "call_id": call_id
                    }
                }

        # Handle both old single-record format and new multi-record format
        records = []
        for tool_result in tool_results_inner:
            if tool_result.get("ok"):
                # New format: multiple records
                if "records" in tool_result:
                    records.extend(tool_result.get("records", []))

        # First, add the AI message with tool calls to messages
        messages.append(ai)

        message_contents = []

        for record in records:
            message_content = record_to_message_content(record,final_results)
            message_contents.append(message_content)

        current_message_tokens, new_tokens = count_tokens(messages,message_contents)

        MAX_TOKENS_THRESHOLD = int(context_length * TOOL_EXECUTION_TOKEN_RATIO)

        logger.debug(
            "execute_tool_calls: token_count | current_messages=%d new_records=%d threshold=%d",
            current_message_tokens,
            new_tokens,
            MAX_TOKENS_THRESHOLD,
        )

        if new_tokens+current_message_tokens > MAX_TOKENS_THRESHOLD:

            message_contents = []
            logger.info(
                "execute_tool_calls: tokens exceed threshold; fetching reduced context via retrieval_service"
            )

            virtual_record_ids = [r.get("virtual_record_id") for r in records if r.get("virtual_record_id")]
            vector_db_limit =  get_vectorDb_limit(context_length)
            result = await retrieval_service.search_with_filters(
                queries=[all_queries[0]],
                org_id=org_id,
                user_id=user_id,
                limit=vector_db_limit,
                filter_groups=None,
                virtual_record_ids_from_tool=virtual_record_ids,
            )

            search_results = result.get("searchResults", [])
            status_code = result.get("status_code", 500)
            logger.debug(
                "execute_tool_calls: retrieval_service response | status=%s results=%d",
                status_code,
                len(search_results) if isinstance(search_results, list) else 0,
            )

            if status_code in [202, 500, 503]:
                raise HTTPException(
                    status_code=status_code,
                    detail={
                        "status": result.get("status", "error"),
                        "message": result.get("message", "No results found"),
                    }
                )

            if search_results:
                flatten_search_results = await get_flattened_results(search_results, blob_store, org_id, is_multimodal_llm, virtual_record_id_to_result,from_tool=True)
                final_tool_results = sorted(flatten_search_results, key=lambda x: (x['virtual_record_id'], x['block_index']))

                message_contents = get_message_content_for_tool(final_tool_results, virtual_record_id_to_result,final_results)
                logger.debug(
                    "execute_tool_calls: prepared message_contents=%d",
                    len(message_contents)
                )

        # Build tool messages with actual content
        tool_msgs = []

        for tool_result in tool_results_inner:
            if tool_result.get("ok"):
                tool_msg = {
                    "ok": True,
                    "records": message_contents,
                    "record_count": tool_result.get("record_count", None),
                    "not_found": tool_result.get("not_found", None),
                }

                # tool_msgs.append(HumanMessage(content=f"Full record: {message_content}"))
                tool_msgs.append(ToolMessage(content=json.dumps(tool_msg), tool_call_id=tool_result["call_id"]))
            else:
                tool_msg = {
                    "ok": False,
                    "error": tool_result.get("error", "Unknown error"),
                }
                tool_msgs.append(ToolMessage(content=json.dumps(tool_msg), tool_call_id=tool_result["call_id"]))

        # Add messages for next iteration
        logger.debug(
            "execute_tool_calls: appending %d tool messages; next hop",
            len(tool_msgs),
        )
        messages.extend(tool_msgs)

        hops += 1

    if len(tool_results)>0 and not isinstance(llm, ChatMistralAI):   # MistralAI does not support Human msg after tool msg
        messages.append(HumanMessage(content="""Strictly follow the citation guidelines mentioned in the prompt above."""))

    yield {
        "event": "tool_execution_complete",
        "data": {
            "messages": messages,
            "tools_executed": tools_executed,
            "tool_args": tool_args,
            "tool_results": tool_results
        }
    }

async def stream_llm_response(
    llm,
    messages,
    final_results,
    logger,
    target_words_per_chunk: int = 1,
    mode: Optional[str] = "json",
) -> AsyncGenerator[Dict[str, Any], None]:
    """
    Incrementally stream the answer portion of an LLM response.
    For each chunk we also emit the citations visible so far.
    Supports both JSON mode (with structured output) and simple mode (direct streaming).
    """

    if mode == "json":
        # Original streaming logic for the final answer
        full_json_buf: str = ""         # whole JSON as it trickles in
        answer_buf: str = ""            # the running "answer" value (no quotes)
        answer_done = False
        ANSWER_KEY_RE = re.compile(r'"answer"\s*:\s*"')
        # Match both regular and Chinese brackets for citations (with proper bracket pairing)
        CITE_BLOCK_RE = re.compile(r'(?:\s*(?:\[\d+\]|【\d+】))+')
        INCOMPLETE_CITE_RE = re.compile(r'(?:\[[^\]]*|【[^】]*)$')

        WORD_ITER = re.compile(r'\S+').finditer
        prev_norm_len = 0  # length of the previous normalised answer
        emit_upto = 0
        words_in_chunk = 0

        # Fast-path: if the last message is already an AI answer, stream that without invoking the LLM again
        try:
            last_msg = messages[-1] if messages else None
            existing_ai_content: Optional[str] = None
            if isinstance(last_msg, AIMessage):
                existing_ai_content = getattr(last_msg, "content", None)
            elif isinstance(last_msg, BaseMessage) and getattr(last_msg, "type", None) == "ai":
                existing_ai_content = getattr(last_msg, "content", None)
            elif isinstance(last_msg, dict) and last_msg.get("role") == "assistant":
                existing_ai_content = last_msg.get("content")

            if existing_ai_content:
                try:
                    parsed = json.loads(existing_ai_content)
                    final_answer = parsed.get("answer", existing_ai_content)
                    reason = parsed.get("reason")
                    confidence = parsed.get("confidence")
                except Exception:
                    final_answer = existing_ai_content
                    reason = None
                    confidence = None

                    normalized, cites = normalize_citations_and_chunks_for_agent(final_answer, final_results)

                words = re.findall(r'\S+', normalized)
                for i in range(0, len(words), target_words_per_chunk):
                    chunk_words = words[i:i + target_words_per_chunk]
                    chunk_text = ' '.join(chunk_words)
                    accumulated = ' '.join(words[:i + len(chunk_words)])
                    yield {
                        "event": "answer_chunk",
                        "data": {
                            "chunk": chunk_text,
                            "accumulated": accumulated,
                            "citations": cites,
                        },
                    }

                yield {
                    "event": "complete",
                    "data": {
                        "answer": normalized,
                        "citations": cites,
                        "reason": reason,
                        "confidence": confidence,
                    },
                }
                return
        except Exception:
            # If detection fails, fall back to normal path
            pass


        try:
            async for token in aiter_llm_stream(llm, messages):
                full_json_buf += token

                # Look for the start of the "answer" field
                if not answer_buf:
                    match = ANSWER_KEY_RE.search(full_json_buf)
                    if match:
                        after_key = full_json_buf[match.end():]
                        answer_buf += after_key

                elif not answer_done:
                    answer_buf += token

                # Check if we've reached the end of the answer field
                if not answer_done:
                    end_idx = find_unescaped_quote(answer_buf)
                    if end_idx != -1:
                        answer_done = True
                        answer_buf = answer_buf[:end_idx]

                # Stream answer in word-based chunks
                if answer_buf:
                    for match in WORD_ITER(answer_buf[emit_upto:]):
                        words_in_chunk += 1
                        if words_in_chunk == target_words_per_chunk:
                            char_end = emit_upto + match.end()

                            # Include any citation blocks that immediately follow
                            if m := CITE_BLOCK_RE.match(answer_buf[char_end:]):
                                char_end += m.end()

                            emit_upto = char_end
                            words_in_chunk = 0

                            current_raw = answer_buf[:emit_upto]
                            # Skip if we have incomplete citations
                            if INCOMPLETE_CITE_RE.search(current_raw):
                                continue

                            normalized, cites = normalize_citations_and_chunks_for_agent(
                                current_raw, final_results
                            )

                            chunk_text = normalized[prev_norm_len:]
                            prev_norm_len = len(normalized)

                            yield {
                                "event": "answer_chunk",
                                "data": {
                                    "chunk": chunk_text,
                                    "accumulated": normalized,
                                    "citations": cites,
                                },
                            }

            # Final processing
            try:
                parsed = json.loads(escape_ctl(full_json_buf))
                final_answer = parsed.get("answer", answer_buf)

                normalized, c = normalize_citations_and_chunks_for_agent(final_answer, final_results)
                yield {
                    "event": "complete",
                    "data": {
                        "answer": normalized,
                        "citations": c,
                        "reason": parsed.get("reason"),
                        "confidence": parsed.get("confidence"),
                    },
                }
            except Exception:
                # Fallback if JSON parsing fails
                normalized, c = normalize_citations_and_chunks_for_agent(answer_buf, final_results)
                yield {
                    "event": "complete",
                    "data": {
                        "answer": normalized,
                        "citations": c,
                        "reason": None,
                        "confidence": None,
                    },
                }
        except Exception as exc:
            yield {
                "event": "error",
                "data": {"error": f"Error in LLM streaming: {exc}"},
            }
    else:
        # Simple mode: stream content directly without JSON parsing
        logger.debug("stream_llm_response: simple mode - streaming raw content")
        content_buf: str = ""
        WORD_ITER = re.compile(r'\S+').finditer
        prev_norm_len = 0
        emit_upto = 0
        words_in_chunk = 0
        # Match both regular and Chinese brackets for citations with R notation (e.g., [R1-2] or 【R1-2】)
        CITE_BLOCK_RE = re.compile(r'(?:\s*(?:\[R?\d+-?\d+\]|【R?\d+-?\d+】))+')
        INCOMPLETE_CITE_RE = re.compile(r'(?:\[R?\d*-?\d*|【R?\d*-?\d*)$')

        # Fast-path: if the last message is already an AI answer
        try:
            last_msg = messages[-1] if messages else None
            existing_ai_content: Optional[str] = None
            if isinstance(last_msg, AIMessage):
                existing_ai_content = getattr(last_msg, "content", None)
            elif isinstance(last_msg, BaseMessage) and getattr(last_msg, "type", None) == "ai":
                existing_ai_content = getattr(last_msg, "content", None)
            elif isinstance(last_msg, dict) and last_msg.get("role") == "assistant":
                existing_ai_content = last_msg.get("content")

            if existing_ai_content:
                logger.info("stream_llm_response: detected existing AI message (simple mode), streaming directly")
                normalized, cites = normalize_citations_and_chunks_for_agent(existing_ai_content, final_results)

                words = re.findall(r'\S+', normalized)
                for i in range(0, len(words), target_words_per_chunk):
                    chunk_words = words[i:i + target_words_per_chunk]
                    chunk_text = ' '.join(chunk_words)
                    accumulated = ' '.join(words[:i + len(chunk_words)])
                    yield {
                        "event": "answer_chunk",
                        "data": {
                            "chunk": chunk_text,
                            "accumulated": accumulated,
                            "citations": cites,
                        },
                    }

                yield {
                    "event": "complete",
                    "data": {
                        "answer": normalized,
                        "citations": cites,
                        "reason": None,
                        "confidence": None,
                    },
                }
                return
        except Exception as e:
            logger.debug("stream_llm_response: simple mode fast-path failed: %s", str(e))

        # Stream directly from LLM
        try:
            async for token in aiter_llm_stream(llm, messages):
                content_buf += token

                # Stream content in word-based chunks
                for match in WORD_ITER(content_buf[emit_upto:]):
                    words_in_chunk += 1
                    if words_in_chunk == target_words_per_chunk:
                        char_end = emit_upto + match.end()

                        # Include any citation blocks that immediately follow
                        if m := CITE_BLOCK_RE.match(content_buf[char_end:]):
                            char_end += m.end()

                        emit_upto = char_end
                        words_in_chunk = 0

                        current_raw = content_buf[:emit_upto]
                        # Skip if we have incomplete citations
                        if INCOMPLETE_CITE_RE.search(current_raw):
                            continue

                        normalized, cites = normalize_citations_and_chunks_for_agent(
                            current_raw, final_results
                        )

                        chunk_text = normalized[prev_norm_len:]
                        prev_norm_len = len(normalized)

                        yield {
                            "event": "answer_chunk",
                            "data": {
                                "chunk": chunk_text,
                                "accumulated": normalized,
                                "citations": cites,
                            },
                        }

            # Final normalization and emit complete
            normalized, cites = normalize_citations_and_chunks_for_agent(content_buf, final_results)
            yield {
                "event": "complete",
                "data": {
                    "answer": normalized,
                    "citations": cites,
                    "reason": None,
                    "confidence": None,
                },
            }
        except Exception as exc:
            logger.error("Error in simple mode LLM streaming", exc_info=True)
            yield {
                "event": "error",
                "data": {"error": f"Error in LLM streaming: {exc}"},
            }



def extract_json_from_string(input_string: str) -> "Dict[str, Any]":
    """
    Extracts a JSON object from a string that may contain markdown code blocks
    or other formatting, and returns it as a Python dictionary.

    Args:
        input_string (str): The input string containing JSON data

    Returns:
        Dict[str, Any]: The extracted JSON object.

    Raises:
        ValueError: If no valid JSON object is found in the input string.
    """
    # Remove markdown code block markers if present
    cleaned_string = input_string.strip()
    cleaned_string = re.sub(r"^```json\s*", "", cleaned_string)
    cleaned_string = re.sub(r"\s*```$", "", cleaned_string)
    cleaned_string = cleaned_string.strip()

    # Find the first '{' and the last '}'
    start_index = cleaned_string.find('{')
    end_index = cleaned_string.rfind('}')

    if start_index == -1 or end_index == -1 or end_index < start_index:
        raise ValueError("No JSON object found in input string")

    json_str = cleaned_string[start_index : end_index + 1]

    try:
        return json.loads(json_str)
    except json.JSONDecodeError as e:
        raise ValueError(f"Invalid JSON structure: {e}") from e


async def handle_json_mode(
    llm: BaseChatModel,
    messages: List[BaseMessage],
    final_results: List[Dict[str, Any]],
    records: List[Dict[str, Any]],
    logger: logging.Logger,
    target_words_per_chunk: int = 1,
) -> AsyncGenerator[Dict[str, Any], None]:
    """
    Handle JSON mode streaming.
    """
    # Fast-path: if the last message is already an AI answer (e.g., from invalid tool call conversion), stream it directly
    try:
        last_msg = messages[-1] if messages else None
        existing_ai_content: Optional[str] = None
        if isinstance(last_msg, AIMessage):
            existing_ai_content = getattr(last_msg, "content", None)
        elif isinstance(last_msg, BaseMessage) and getattr(last_msg, "type", None) == "ai":
            existing_ai_content = getattr(last_msg, "content", None)
        elif isinstance(last_msg, dict) and last_msg.get("role") == "assistant":
            existing_ai_content = last_msg.get("content")

        if existing_ai_content:
            logger.info("stream_llm_response_with_tools: detected existing AI message, streaming directly without LLM call")
            try:
                parsed = json.loads(existing_ai_content)
                final_answer = parsed.get("answer", existing_ai_content)
                reason = parsed.get("reason")
                confidence = parsed.get("confidence")
            except Exception:
                final_answer = existing_ai_content
                reason = None
                confidence = None

            normalized, cites = normalize_citations_and_chunks(final_answer, final_results, records)

            words = re.findall(r'\S+', normalized)
            for i in range(0, len(words), target_words_per_chunk):
                chunk_words = words[i:i + target_words_per_chunk]
                chunk_text = ' '.join(chunk_words)
                accumulated = ' '.join(words[:i + len(chunk_words)])
                yield {
                    "event": "answer_chunk",
                    "data": {
                        "chunk": chunk_text,
                        "accumulated": accumulated,
                        "citations": cites,
                    },
                }

            yield {
                "event": "complete",
                "data": {
                    "answer": normalized,
                    "citations": cites,
                    "reason": reason,
                    "confidence": confidence,
                },
            }
            return
    except Exception as e:
        # If fast-path detection fails, fall back to normal path
        logger.debug("stream_llm_response_with_tools: fast-path failed, falling back to LLM call: %s", str(e))


    try:
        logger.debug("handle_json_mode: Starting LLM stream")
        llm_with_structured_output = _apply_structured_output(llm,schema=AnswerWithMetadataDict)

        async for token in call_aiter_llm_stream(llm_with_structured_output, messages,final_results,records,target_words_per_chunk):
            yield token
    except Exception as exc:
        yield {
            "event": "error",
            "data": {"error": f"Error in LLM streaming: {exc}"},
        }

async def handle_simple_mode(
    llm: BaseChatModel,
    messages: List[BaseMessage],
    final_results: List[Dict[str, Any]],
    records: List[Dict[str, Any]],
    logger: logging.Logger,
    target_words_per_chunk: int = 1,
) -> AsyncGenerator[Dict[str, Any], None]:
    # Simple mode: stream content directly without JSON parsing
        logger.debug("stream_llm_response_with_tools: simple mode - streaming raw content")
        content_buf: str = ""
        WORD_ITER = re.compile(r'\S+').finditer
        prev_norm_len = 0
        emit_upto = 0
        words_in_chunk = 0
        # Match both regular and Chinese brackets for citations (with proper bracket pairing)
        CITE_BLOCK_RE = re.compile(r'(?:\s*(?:\[\d+\]|【\d+】))+')
        INCOMPLETE_CITE_RE = re.compile(r'(?:\[[^\]]*|【[^】]*)$')

        # Fast-path: if the last message is already an AI answer
        try:
            last_msg = messages[-1] if messages else None
            existing_ai_content: Optional[str] = None
            if isinstance(last_msg, AIMessage):
                existing_ai_content = getattr(last_msg, "content", None)
            elif isinstance(last_msg, BaseMessage) and getattr(last_msg, "type", None) == "ai":
                existing_ai_content = getattr(last_msg, "content", None)
            elif isinstance(last_msg, dict) and last_msg.get("role") == "assistant":
                existing_ai_content = last_msg.get("content")

            if existing_ai_content:
                logger.info("stream_llm_response_with_tools: detected existing AI message (simple mode), streaming directly")
                normalized, cites = normalize_citations_and_chunks(existing_ai_content, final_results, records)

                words = re.findall(r'\S+', normalized)
                for i in range(0, len(words), target_words_per_chunk):
                    chunk_words = words[i:i + target_words_per_chunk]
                    chunk_text = ' '.join(chunk_words)
                    accumulated = ' '.join(words[:i + len(chunk_words)])
                    yield {
                        "event": "answer_chunk",
                        "data": {
                            "chunk": chunk_text,
                            "accumulated": accumulated,
                            "citations": cites,
                        },
                    }

                yield {
                    "event": "complete",
                    "data": {
                        "answer": normalized,
                        "citations": cites,
                        "reason": None,
                        "confidence": None,
                    },
                }
                return
        except Exception as e:
            logger.debug("stream_llm_response_with_tools: simple mode fast-path failed: %s", str(e))

        # Stream directly from LLM
        try:
            logger.debug("handle_simple_mode: Starting LLM stream")
            async for token in aiter_llm_stream(llm, messages):
                content_buf += token

                # Stream content in word-based chunks
                for match in WORD_ITER(content_buf[emit_upto:]):
                    words_in_chunk += 1
                    if words_in_chunk == target_words_per_chunk:
                        char_end = emit_upto + match.end()

                        # Include any citation blocks that immediately follow
                        if m := CITE_BLOCK_RE.match(content_buf[char_end:]):
                            char_end += m.end()

                        emit_upto = char_end
                        words_in_chunk = 0

                        current_raw = content_buf[:emit_upto]
                        # Skip if we have incomplete citations
                        if INCOMPLETE_CITE_RE.search(current_raw):
                            continue

                        normalized, cites = normalize_citations_and_chunks_for_agent(
                            current_raw, final_results
                        )

                        chunk_text = normalized[prev_norm_len:]
                        prev_norm_len = len(normalized)

                        yield {
                            "event": "answer_chunk",
                            "data": {
                                "chunk": chunk_text,
                                "accumulated": normalized,
                                "citations": cites,
                            },
                        }

            # Final normalization and emit complete
            normalized, cites = normalize_citations_and_chunks_for_agent(content_buf, final_results)
            yield {
                "event": "complete",
                "data": {
                    "answer": normalized,
                    "citations": cites,
                    "reason": "Not provided",
                    "confidence": "Medium",
                },
            }
        except Exception as exc:
            logger.error("Error in simple mode LLM streaming", exc_info=True)
            yield {
                "event": "error",
                "data": {"error": f"Error in LLM streaming: {exc}"},
            }

async def stream_llm_response_with_tools(
    llm,
    messages,
    final_results,
    all_queries,
    retrieval_service,
    user_id,
    org_id,
    virtual_record_id_to_result,
    blob_store,
    is_multimodal_llm,
    context_length:int|None,
    tools: Optional[List] = None,
    tool_runtime_kwargs: Optional[Dict[str, Any]] = None,
    target_words_per_chunk: int = 1,
    mode: Optional[str] = "json",

) -> AsyncGenerator[Dict[str, Any], None]:
    """
    Enhanced streaming with tool support.
    Incrementally stream the answer portion of an LLM JSON response.
    For each chunk we also emit the citations visible so far.
    Now supports tool calls before generating the final answer.
    """
    logger.info(
        "stream_llm_response_with_tools: START | messages=%d tools=%s target_words_per_chunk=%d mode=%s user_id=%s org_id=%s",
        len(messages) if isinstance(messages, list) else -1,
        bool(tools),
        target_words_per_chunk,
        mode,
        user_id,
        org_id,
    )
    records = []

    # Force tools to None in simple mode to avoid any tool-related issues
    if mode != "json":
        tools = None
        tool_runtime_kwargs = None
        logger.debug("stream_llm_response_with_tools: simple mode detected, ignoring tools")

    # Handle tool calls first if tools are provided (only in JSON mode)
    if tools and tool_runtime_kwargs and mode == "json":
        # Execute tools and get updated messages
        final_messages = messages.copy()
        tools_were_called = False
        try:
            logger.info(f"executing tool calls with tools={tools}")

            async for tool_event in execute_tool_calls(
                llm=llm,
                messages=final_messages,
                tools=tools,
                tool_runtime_kwargs=tool_runtime_kwargs,
                final_results=final_results,
                virtual_record_id_to_result=virtual_record_id_to_result,
                blob_store=blob_store,
                all_queries=all_queries,
                retrieval_service=retrieval_service,
                user_id=user_id,
                org_id=org_id,
                context_length=context_length,
                is_multimodal_llm=is_multimodal_llm
            ):

                if tool_event.get("event") == "tool_execution_complete":
                    # Extract the final messages and tools_executed status
                    final_messages = tool_event["data"]["messages"]
                    tools_were_called = tool_event["data"]["tools_executed"]
                    tool_results = tool_event["data"]["tool_results"]
                    if tool_results:
                        # Handle both old and new format
                        records = []
                        for r in tool_results:
                            # New format with multiple records
                            if "records" in r:
                                records.extend(r.get("records", []))
                        logger.debug(
                            "stream_llm_response_with_tools: tool_execution_complete | tool_results=%d records=%d tools_were_called=%s",
                            len(tool_results),
                            len(records),
                            tools_were_called,
                        )
                elif tool_event.get("event") in ["tool_call", "tool_success", "tool_error"]:
                    # First time we see an actual tool event, show the status message
                    if not tools_were_called:
                        yield {
                            "event": "status",
                            "data": {"status": "checking_tools", "message": "Using tools to fetch additional information..."}
                        }
                        tools_were_called = True
                    logger.debug("stream_llm_response_with_tools: forwarding tool event type=%s", tool_event.get("event"))
                    yield tool_event
                elif tool_event.get("event") == "complete" or tool_event.get("event") == "error":
                    yield tool_event
                    return
                else:
                    yield tool_event

            messages = final_messages
        except Exception as e:
            logger.error("Error in execute_tool_calls", exc_info=True)
            # Yield error event instead of raising to allow graceful handling
            yield {
                "event": "error",
                "data": {"error": f"Error during tool execution: {str(e)}"}
            }
            # Return early to prevent further processing
            return

        yield {
            "event": "status",
            "data": {"status": "generating_answer", "message": "Generating final answer..."}
        }

    # Stream the final answer with comprehensive error handling
    try:
        if mode == "json":
            async for event in handle_json_mode(llm, messages, final_results, records, logger, target_words_per_chunk):
                yield event
        else:
            async for event in handle_simple_mode(llm, messages, final_results, records, logger, target_words_per_chunk):
                yield event

        logger.info("stream_llm_response_with_tools: COMPLETE | Successfully completed streaming")
    except Exception as e:
        logger.error("Error during final answer generation", exc_info=True)
        yield {
            "event": "error",
            "data": {"error": f"Error generating final answer: {str(e)}"}
        }

def create_sse_event(event_type: str, data: Union[str, dict, list]) -> str:
    """Create Server-Sent Event format"""
    return f"event: {event_type}\ndata: {json.dumps(data)}\n\n"


class AnswerParserState:
    """State container for answer parsing during streaming."""
    def __init__(self) -> None:
        self.full_json_buf: str = ""
        self.answer_buf: str = ""
        self.answer_done: bool = False
        self.prev_norm_len: int = 0
        self.emit_upto: int = 0
        self.words_in_chunk: int = 0


def _initialize_answer_parser_regex() -> Tuple[re.Pattern, re.Pattern, re.Pattern, Any]:
    """Initialize regex patterns for answer parsing."""
    answer_key_re = re.compile(r'"answer"\s*:\s*"')
    cite_block_re = re.compile(r'(?:\s*(?:\[\d+\]|【\d+】))+')
    incomplete_cite_re = re.compile(r'[\[【][^\]】]*$')
    word_iter = re.compile(r'\S+').finditer
    return answer_key_re, cite_block_re, incomplete_cite_re, word_iter

async def call_aiter_llm_stream(
    llm,
    messages,
    final_results,
    records=None,
    target_words_per_chunk=1,
    reflection_retry_count=0,
    max_reflection_retries=MAX_REFLECTION_RETRIES_DEFAULT,
    original_llm=None,
) -> AsyncGenerator[Dict[str, Any], None]:
    """Stream LLM response and parse answer field from JSON, emitting chunks and final event."""
    state = AnswerParserState()
    answer_key_re, cite_block_re, incomplete_cite_re, word_iter = _initialize_answer_parser_regex()

    parts = []
    async for token in aiter_llm_stream(llm, messages,parts):
        if isinstance(token, dict):
            state.full_json_buf = token

            answer = token.get("answer", "")
            if answer:
                state.answer_buf = answer
                normalized, cites = normalize_citations_and_chunks(
                            answer, final_results,records
                        )

                chunk_text = normalized[state.prev_norm_len:]
                state.prev_norm_len = len(normalized)
                yield {
                    "event": "answer_chunk",
                    "data": {
                        "chunk": chunk_text,
                        "accumulated": normalized,
                        "citations": cites,
                    },
                }

            continue

        state.full_json_buf += token
        # Look for the start of the "answer" field
        if not state.answer_buf:
            match = answer_key_re.search(state.full_json_buf)
            if match:
                after_key = state.full_json_buf[match.end():]
                state.answer_buf += after_key
        elif not state.answer_done:
            state.answer_buf += token

        # Check if we've reached the end of the answer field
        if not state.answer_done:
            end_idx = find_unescaped_quote(state.answer_buf)
            if end_idx != -1:
                state.answer_done = True
                state.answer_buf = state.answer_buf[:end_idx]
        # Stream answer in word-based chunks
        if state.answer_buf:
            # Process words from current emit position
            words_to_process = list(word_iter(state.answer_buf[state.emit_upto:]))

            if words_to_process:
                # Process words until we reach the threshold
                for match in words_to_process:
                    # Increment word counter
                    state.words_in_chunk += 1

                    # Check if we've reached the threshold
                    if state.words_in_chunk >= target_words_per_chunk:
                        char_end = state.emit_upto + match.end()

                        # Include any citation blocks that immediately follow
                        if m := cite_block_re.match(state.answer_buf[char_end:]):
                            char_end += m.end()

                        current_raw = state.answer_buf[:char_end]
                        # Skip if we have incomplete citations
                        incomplete_match = incomplete_cite_re.search(current_raw)
                        if incomplete_match:
                            # Don't update emit_upto or reset counter if we skip due to incomplete citations
                            # This allows the next token to complete the citation
                            # Reset words_in_chunk to threshold - 1 so we'll check again on next token
                            state.words_in_chunk = target_words_per_chunk - 1
                            break  # Break out of word iteration, wait for more tokens

                        # Only update emit_upto and reset counter if we're actually yielding
                        state.emit_upto = char_end
                        state.words_in_chunk = 0

                        normalized, cites = normalize_citations_and_chunks(
                            current_raw, final_results,records
                        )

                        chunk_text = normalized[state.prev_norm_len:]
                        state.prev_norm_len = len(normalized)

                        yield {
                            "event": "answer_chunk",
                            "data": {
                                "chunk": chunk_text,
                                "accumulated": normalized,
                                "citations": cites,
                            },
                        }
                        # Break after yielding to avoid re-processing the same words on next token
                        break

    ai = None
    tool_calls_happened = True
    for part in parts:
        if isinstance(part, dict):
            logger.info("part is a dict, breaking from loop")
            tool_calls_happened = False
            break
        if ai is None:
            ai = part
        else:
            ai += part

    if tool_calls_happened:
        tool_calls = getattr(ai, 'tool_calls', [])
        if tool_calls:
            yield {
                "event": "tool_calls",
                "data": {
                    "ai": ai,
                },
            }
            logger.info("tool_calls detected, returning")
            return

    # Try to parse the full JSON buffer
    try:
        response_text = state.full_json_buf
        if  isinstance(response_text, str):
            response_text = cleanup_content(response_text)

        try:
            if isinstance(response_text, str):
                parsed = parser.parse(response_text)
            else:
                parsed = AnswerWithMetadataJSON.model_validate(response_text)
        except Exception as e:
            # JSON parsing failed - use reflection to guide the LLM
            if reflection_retry_count < max_reflection_retries:
                yield {"event": "restreaming","data": {}}
                yield {"event": "status", "data": {"status": "processing", "message": "Rethinking..."}}
                logger.warning(
                    "call_aiter_llm_stream: JSON parsing failed for LLM response. Using reflection to guide LLM to proper format. Retry count: %d.",
                    reflection_retry_count,
                )

                parse_error = str(e)
                # Create reflection message to guide the LLM
                reflection_message = HumanMessage(
                    content=(f"""The previous response failed validation with the following error: {parse_error}. {format_instructions}"""
                ))
                # Add the reflection message to the messages list
                updated_messages = messages.copy()

                ai_message = AIMessage(
                    content=response_text,
                )
                updated_messages.append(ai_message)

                updated_messages.append(reflection_message)

                if original_llm:
                    llm = _apply_structured_output(original_llm,schema=AnswerWithMetadataDict)
                async for event in call_aiter_llm_stream(
                    llm,
                    updated_messages,
                    final_results,
                    records,
                    target_words_per_chunk,
                    reflection_retry_count + 1,
                    max_reflection_retries,
                    original_llm=original_llm,
                ):
                    yield event
                return
            else:
                logger.error(
                    "call_aiter_llm_stream: JSON parsing failed after %d reflection attempts. Falling back to answer_buf.",
                    max_reflection_retries
                )
                # After max retries, fallback to using answer_buf if available
                if state.answer_buf:
                    normalized, c = normalize_citations_and_chunks(state.answer_buf, final_results, records)
                    yield {
                        "event": "complete",
                        "data": {
                            "answer": normalized,
                            "citations": c,
                            "reason": None,
                            "confidence": None,
                        },
                    }
                else:
                    # No answer at all, return error
                    yield {
                        "event": "error",
                        "data": {
                            "error": "LLM did not provide any appropriate answer"
                        },
                    }
                return

        final_answer = parsed.answer if parsed.answer else state.answer_buf
        normalized, c = normalize_citations_and_chunks(final_answer, final_results, records)
        yield {
            "event": "complete",
            "data": {
                "answer": normalized,
                "citations": c,
                "reason": parsed.reason,
                "confidence": parsed.confidence,
            },
        }
    except Exception as e:
        logger.error("Error in call_aiter_llm_stream", exc_info=True)
        yield {"event": "error","data": {"error": f"Error in call_aiter_llm_stream: {str(e)}"}}
        return

<<<<<<< HEAD
def bind_tools_for_llm(llm, tools: List[object]) -> BaseChatModel|bool:
    """
    Bind tools to the LLM, handling provider-specific quirks.
    """
    try:
        from langchain_aws import ChatBedrock
        if isinstance(llm, ChatBedrock):
            # AWS Bedrock Converse API does not support 'strict' in tool definition
            # We need to convert tools to OpenAI format and remove the 'strict' parameter
            from langchain_core.utils.function_calling import convert_to_openai_tool

            formatted_tools = []
            for tool in tools:
                # Convert tool to OpenAI format
                tool_dict = convert_to_openai_tool(tool)

                # Remove 'strict' parameter from function definition if present
                if 'function' in tool_dict and 'strict' in tool_dict['function']:
                    del tool_dict['function']['strict']

                formatted_tools.append(tool_dict)

            logger.info("tools for Bedrock, bind successfully")
            try:
                return llm.bind(tools=formatted_tools)
            except Exception:
                return False
    except ImportError:
        pass
    except (TypeError, AttributeError, KeyError) as e:
        # Fallback if conversion fails
        logger.warning(f"Failed to format tools for Bedrock: {e}")
        pass
    try:
        return llm.bind_tools(tools)
    except Exception:
        return False

def _apply_structured_output(llm: BaseChatModel,schema) -> BaseChatModel:
    if isinstance(llm, (ChatGoogleGenerativeAI,ChatAnthropic,ChatOpenAI,ChatMistralAI,AzureChatOpenAI)):

        additional_kwargs = {}
        if isinstance(llm, ChatAnthropic):
            model_str = getattr(llm, 'model', None)
            if not model_str:
                logger.warning("model name not found, using non-structured LLM")
                return llm
            has_supported_model = "opus-4-5" in model_str or "sonnet-4-5" in model_str or "haiku-4-5" in model_str or "opus-4-1" in model_str
            if not has_supported_model:
                logger.info("Using non-structured LLM")
                return llm

            additional_kwargs["stream"] = True

        additional_kwargs["method"] = "json_schema"

        try:
            model_with_structure = llm.with_structured_output(
                schema,
                **additional_kwargs
            )
            logger.info("Using structured output")
            return model_with_structure
        except Exception as e:
            logger.warning("Failed to apply structured output, falling back to default. Error: %s", str(e))
            logger.info("Using non-structured LLM")

    logger.info("Using non-structured LLM")
    return llm


def cleanup_content(response_text: str) -> str:
    response_text = response_text.strip()
    if '</think>' in response_text:
            response_text = response_text.split('</think>')[-1]
    if response_text.startswith("```json"):
        response_text = response_text.replace("```json", "", 1)
    if response_text.endswith("```"):
        response_text = response_text.rsplit("```", 1)[0]
    response_text = response_text.strip()
    return response_text


async def invoke_with_structured_output_and_reflection(
    llm: BaseChatModel,
    messages: List,
    schema: type,
    max_retries: int = MAX_REFLECTION_RETRIES_DEFAULT,
) -> Optional[Any]:
    """
    Invoke LLM with structured output and automatic reflection on parse failure.

    Args:
        llm: The LangChain chat model to use
        messages: List of messages to send to the LLM
        schema: Pydantic model class to validate the response against
        max_retries: Maximum number of reflection retries on parse failure

    Returns:
        Validated Pydantic model instance, or None if parsing fails after all retries
    """
    llm_with_structured_output = _apply_structured_output(llm, schema=schema)

    try:
        response = await llm_with_structured_output.ainvoke(messages)
    except Exception as e:
        logger.error(f"LLM invocation failed: {e}")
        return None

    # Try to parse the response
    parsed_response = None
    try:
        
        if isinstance(response, dict):
            if 'content' in response:
                # Response is a dict with 'content' key (e.g., Bedrock non-structured response)
                logger.debug("Response is a dict with 'content' key, extracting content for parsing")
                response_content = response['content']
                response_text = cleanup_content(response_content)
                logger.debug(f"Cleaned response content length: {len(response_text)} chars")
                parsed_response = schema.model_validate_json(response_text)
                logger.debug("Dict with content response validated successfully")
            else:
                logger.debug("Response is a dict, validating directly")
                response_content = json.dumps(response)
                parsed_response = schema.model_validate(response)
                logger.debug("Dict response validated successfully")
        else:
            if hasattr(response, 'content'):
                # Response is an AIMessage or string
                logger.debug(f"Response is AIMessage, extracting content for parsing")
                response_content = response.content
                response_text = cleanup_content(response_content)
                logger.debug(f"Cleaned response content length: {len(response_text)} chars")
                parsed_response = schema.model_validate_json(response_text)
                logger.debug("AIMessage/string response validated successfully")
            else:
                # Response is already a Pydantic model
                logger.debug("Response is a Pydantic model, extracting and validating")
                response_content = response.model_dump_json()
                parsed_response = schema.model_validate(response.model_dump())
                logger.debug("Pydantic model response validated successfully")
            
        return parsed_response

    except Exception as parse_error:
        # Attempt reflection: ask LLM to correct its response
        logger.warning(f"Initial parse failed: {parse_error}. Attempting reflection...")

        reflection_messages = list(messages)  # Copy the original messages

        # Add the failed response to context
        reflection_messages.append(AIMessage(content=response_content))

        reflection_prompt = f"""Your previous response could not be parsed correctly.
Error: {str(parse_error)}

Please correct your response to match the expected JSON schema. Ensure all fields are properly formatted and all required fields are present.
Respond only with valid JSON that matches the schema."""

        reflection_messages.append(HumanMessage(content=reflection_prompt))

        for attempt in range(max_retries):
            try:
                reflection_response = await llm_with_structured_output.ainvoke(reflection_messages)
                if isinstance(reflection_response, dict):
                    if 'content' in reflection_response:
                        # Response is a dict with 'content' key (e.g., Bedrock non-structured response)
                        logger.debug("Reflection response is a dict with 'content' key, extracting content for parsing")
                        reflection_content = reflection_response['content']
                        reflection_text = cleanup_content(reflection_content)
                        logger.debug(f"Cleaned reflection content length: {len(reflection_text)} chars")
                        parsed_response = schema.model_validate_json(reflection_text)
                    else:
                        logger.debug("Reflection response is a dict, validating directly")
                        reflection_content = json.dumps(reflection_response)
                        parsed_response = schema.model_validate(reflection_response)
                else:
                    if hasattr(reflection_response, 'content'):
                        logger.debug("Reflection response is AIMessage, extracting content")
                        reflection_content = reflection_response.content
                        reflection_text = cleanup_content(reflection_content)
                        logger.debug(f"Cleaned reflection content length: {len(reflection_text)} chars")
                        parsed_response = schema.model_validate_json(reflection_text)
                    else:
                        logger.debug("Reflection response is a Pydantic model, extracting and validating")
                        reflection_content = reflection_response.model_dump_json()
                        parsed_response = schema.model_validate(reflection_response.model_dump())

                logger.info(f"Reflection successful on attempt {attempt + 1}")
                return parsed_response

            except Exception as reflection_error:
                logger.warning(f"Reflection attempt {attempt + 1} failed: {reflection_error}")
                if attempt < max_retries - 1:
                    # Update messages for next retry
                    reflection_messages.append(AIMessage(content=reflection_content))
                    reflection_messages.append(HumanMessage(content=f"Still incorrect. Error: {str(reflection_error)}. Please try again."))

        logger.error("All reflection attempts failed")
        return None
=======


def bind_tools_for_llm(llm: BaseChatModel, tools: List[object]) -> BaseChatModel:
    try:
        return llm.bind_tools(tools)
    except Exception as e:
        logger.warning(f"Failed to bind tools for LLM: {e}")
        return llm
>>>>>>> f2b7863c
<|MERGE_RESOLUTION|>--- conflicted
+++ resolved
@@ -1429,43 +1429,14 @@
         yield {"event": "error","data": {"error": f"Error in call_aiter_llm_stream: {str(e)}"}}
         return
 
-<<<<<<< HEAD
 def bind_tools_for_llm(llm, tools: List[object]) -> BaseChatModel|bool:
     """
-    Bind tools to the LLM, handling provider-specific quirks.
+    Bind tools to the LLM.
     """
-    try:
-        from langchain_aws import ChatBedrock
-        if isinstance(llm, ChatBedrock):
-            # AWS Bedrock Converse API does not support 'strict' in tool definition
-            # We need to convert tools to OpenAI format and remove the 'strict' parameter
-            from langchain_core.utils.function_calling import convert_to_openai_tool
-
-            formatted_tools = []
-            for tool in tools:
-                # Convert tool to OpenAI format
-                tool_dict = convert_to_openai_tool(tool)
-
-                # Remove 'strict' parameter from function definition if present
-                if 'function' in tool_dict and 'strict' in tool_dict['function']:
-                    del tool_dict['function']['strict']
-
-                formatted_tools.append(tool_dict)
-
-            logger.info("tools for Bedrock, bind successfully")
-            try:
-                return llm.bind(tools=formatted_tools)
-            except Exception:
-                return False
-    except ImportError:
-        pass
-    except (TypeError, AttributeError, KeyError) as e:
-        # Fallback if conversion fails
-        logger.warning(f"Failed to format tools for Bedrock: {e}")
-        pass
     try:
         return llm.bind_tools(tools)
     except Exception:
+        logger.warning("Tool binding failed, using llm without tools.")
         return False
 
 def _apply_structured_output(llm: BaseChatModel,schema) -> BaseChatModel:
@@ -1630,14 +1601,4 @@
                     reflection_messages.append(HumanMessage(content=f"Still incorrect. Error: {str(reflection_error)}. Please try again."))
 
         logger.error("All reflection attempts failed")
-        return None
-=======
-
-
-def bind_tools_for_llm(llm: BaseChatModel, tools: List[object]) -> BaseChatModel:
-    try:
-        return llm.bind_tools(tools)
-    except Exception as e:
-        logger.warning(f"Failed to bind tools for LLM: {e}")
-        return llm
->>>>>>> f2b7863c
+        return None