import re
from collections import defaultdict
from typing import Any
from uuid import uuid4

from jinja2 import Template

from app.models.blocks import BlockType, GroupType
from app.modules.qna.prompt_templates import (
    block_group_prompt,
    qna_prompt_context,
    qna_prompt_context_for_tool,
    qna_prompt_instructions_1,
    qna_prompt_instructions_2,
    qna_prompt_simple,
    table_prompt,
)
from app.modules.transformers.blob_storage import BlobStorage
from app.services.vector_db.const.const import VECTOR_DB_COLLECTION_NAME
from app.utils.logger import create_logger
from app.utils.mimetype_to_extension import get_extension_from_mimetype

group_types = [GroupType.LIST.value,GroupType.ORDERED_LIST.value,GroupType.FORM_AREA.value,GroupType.INLINE.value,GroupType.KEY_VALUE_AREA.value]

# Create a logger for this module
logger = create_logger("chat_helpers")

async def get_flattened_results(result_set: list[dict[str, Any]], blob_store: BlobStorage, org_id: str, is_multimodal_llm: bool, virtual_record_id_to_result: dict[str, dict[str, Any]],from_tool: bool = False,from_retrieval_service: bool = False) -> list[dict[str, Any]]:
    flattened_results = []
    image_index = 0
    seen_chunks = set()
    adjacent_chunks = {}
    new_type_results = []
    old_type_results = []
    if from_retrieval_service:
        new_type_results = result_set
    else:
        for result in result_set:
            meta = result.get("metadata")
            is_block_group = meta.get("isBlockGroup")
            if is_block_group is not None:
                new_type_results.append(result)
            else:
                old_type_results.append(result)

    sorted_new_type_results = sorted(new_type_results, key=lambda x: not x.get("metadata", {}).get("isBlockGroup", False))
    rows_to_be_included = defaultdict(list)
    for result in sorted_new_type_results:
        virtual_record_id = result["metadata"].get("virtualRecordId")
        meta = result.get("metadata")

        if virtual_record_id not in virtual_record_id_to_result:
            await get_record(meta,virtual_record_id,virtual_record_id_to_result,blob_store,org_id)



        if virtual_record_id not in adjacent_chunks:
            adjacent_chunks[virtual_record_id] = []

        index = meta.get("blockIndex")
        is_block_group = meta.get("isBlockGroup")
        if is_block_group:
            chunk_id = f"{virtual_record_id}-{index}-block_group"
        else:
            chunk_id = f"{virtual_record_id}-{index}"

        if chunk_id in seen_chunks:
            continue
        seen_chunks.add(chunk_id)

        record = virtual_record_id_to_result[virtual_record_id]
        if record is None:
            continue
        block_container = record.get("block_containers",{})
        blocks = block_container.get("blocks",[])
        block_groups = block_container.get("block_groups",[])

        if is_block_group:
            block = block_groups[index]
        else:
            block = blocks[index]

        block_type = block.get("type")
        result["block_type"] = block_type
        if block_type == BlockType.TEXT.value and block.get("parent_index") is None:
            result["content"] = block.get("data","")
            adjacent_chunks[virtual_record_id].append(index-1)
            adjacent_chunks[virtual_record_id].append(index+1)
        elif block_type == BlockType.IMAGE.value:
            data = block.get("data")
            if data:
                if from_retrieval_service:
                    result["content"] = f"image_{image_index}"
                    image_index += 1
                else:
                    if is_multimodal_llm:
                        image_uri = data.get("uri")
                        if image_uri:
                            result["content"] = image_uri
                        else:
                            continue
                    elif result.get("content") and result.get("content").startswith("data:image/"):
                        continue

                    adjacent_chunks[virtual_record_id].append(index-1)
                    adjacent_chunks[virtual_record_id].append(index+1)
            else:
                continue
        elif block_type == BlockType.TABLE_ROW.value:
            block_group_index = block.get("parent_index")
            rows_to_be_included[f"{virtual_record_id}_{block_group_index}"].append((index,float(result.get("score",0.0))))
            continue
        elif block_type == GroupType.TABLE.value:
            table_data = block.get("data",{})
            table_markdown = table_data.get("table_markdown","")
            children = block.get("children")
            first_block_index = children[0].get("block_index") if children and len(children) > 0 else None
            result["block_index"] = first_block_index
            if first_block_index is not None:
                adjacent_chunks[virtual_record_id].append(first_block_index-1)
                last_block_index = children[-1].get("block_index")
                adjacent_chunks[virtual_record_id].append(last_block_index+1)

                is_large_table = checkForLargeTable(table_markdown)
                table_summary = table_data.get("table_summary","")

                if is_large_table:
                    rows_to_be_included[f"{virtual_record_id}_{index}"]=[]
                    continue
                child_results=[]
                for child in children:
                    child_block_index = child.get("block_index")
                    child_id = f"{virtual_record_id}-{child_block_index}"
                    if child_id in seen_chunks:
                        continue
                    seen_chunks.add(child_id)
                    if child_block_index < len(blocks):
                        child_block = blocks[child_block_index]
                        row_text = child_block.get("data", {}).get("row_natural_language_text", "")

                        # Create a result for the table row
                        child_result = {
                            "content": row_text,
                            "block_type": BlockType.TABLE_ROW.value,
                            "virtual_record_id": virtual_record_id,
                            "block_index": child_block_index,
                            "metadata": get_enhanced_metadata(record, child_block, meta),
                            "score": float(result.get("score",0.0)),
                            "citationType": "vectordb|document",
                        }
                        child_results.append(child_result)

                table_result = {
                    "content":(table_summary,child_results),
                    "block_type": GroupType.TABLE.value,
                    "virtual_record_id": virtual_record_id,
                    "block_index": first_block_index,
                    "block_group_index": index,
                    "metadata": get_enhanced_metadata(record,block,meta),
                }
                flattened_results.append(table_result)
                continue
            continue
        elif block.get("parent_index") is not None:
            parent_index = block.get("parent_index")
            group_text_result = build_group_text(block_groups, blocks, parent_index, virtual_record_id, seen_chunks)
            if group_text_result is None:
                continue
            label, first_child_block_index, content = group_text_result
            result["content"] = content
            result["block_type"] = label
            result["virtual_record_id"] = virtual_record_id
            result["block_index"] = first_child_block_index
            result["block_group_index"] = parent_index
            result["metadata"] = get_enhanced_metadata(record, blocks[first_child_block_index], meta)
            flattened_results.append(result)
            continue


        result["virtual_record_id"] = virtual_record_id
        if "block_index" not in result:
            result["block_index"] = index
        enhanced_metadata = get_enhanced_metadata(record,block,meta)
        result["metadata"] = enhanced_metadata
        flattened_results.append(result)

    for key,rows_tuple in rows_to_be_included.items():
        sorted_rows_tuple = sorted(rows_tuple)
        virtual_record_id,block_group_index = key.split("_")
        block_group_index = int(block_group_index)
        record = virtual_record_id_to_result[virtual_record_id]
        if record is None:
            continue
        block_container = record.get("block_containers",{})
        blocks = block_container.get("blocks",[])
        block_groups = block_container.get("block_groups",[])
        block_group = block_groups[block_group_index]
        table_summary = block_group.get("data",{}).get("table_summary","")
        child_results = []
        for row_index,row_score in sorted_rows_tuple:
            block = blocks[row_index]
            block_type = block.get("type")
            if block_type == BlockType.TABLE_ROW.value:
                block_text = block.get("data",{}).get("row_natural_language_text","")
                enhanced_metadata = get_enhanced_metadata(record,block,{})
                child_results.append({
                    "content": block_text,
                    "block_type": block_type,
                    "metadata": enhanced_metadata,
                    "virtual_record_id": virtual_record_id,
                    "block_index": row_index,
                    "citationType": "vectordb|document",
                    "score": row_score,
                })
        if sorted_rows_tuple:
            first_child_block_index = sorted_rows_tuple[0][0]
            adjacent_chunks[virtual_record_id].append(first_child_block_index-1)
            if len(sorted_rows_tuple) > 1:
                last_child_block_index = sorted_rows_tuple[-1][0]
                adjacent_chunks[virtual_record_id].append(last_child_block_index+1)

        table_result = {
            "content":(table_summary,child_results),
            "block_type": GroupType.TABLE.value,
            "virtual_record_id": virtual_record_id,
            "block_index": first_child_block_index,
            "block_group_index": block_group_index,
            "metadata": get_enhanced_metadata(record,block_group,{}),
        }
        flattened_results.append(table_result)



    if not from_tool and not from_retrieval_service:
        for virtual_record_id,adjacent_chunks_list in adjacent_chunks.items():
            for index in adjacent_chunks_list:
                chunk_id = f"{virtual_record_id}-{index}"
                if chunk_id in seen_chunks:
                    continue
                seen_chunks.add(chunk_id)
                record = virtual_record_id_to_result[virtual_record_id]
                if record is None:
                    continue
                blocks  = record.get("block_containers",{}).get("blocks",[])
                if index < len(blocks) and index >= 0:
                    block = blocks[index]
                    block_type = block.get("type")
                    if block_type == BlockType.TEXT.value:
                        block_text = block.get("data","")
                        enhanced_metadata = get_enhanced_metadata(record,block,{})
                        flattened_results.append({
                            "content": block_text,
                            "block_type": block_type,
                            "metadata": enhanced_metadata,
                            "virtual_record_id": virtual_record_id,
                            "block_index": index,
                            "citationType": "vectordb|document",
                        })

    # Store point_id_to_blockIndex mappings separately for old type results
    # This mapping is used to convert point_id from search results to block index
    point_id_to_blockIndex_mappings = {}

    for result in old_type_results:
        virtual_record_id = result.get("metadata",{}).get("virtualRecordId")
        meta = result.get("metadata",{})

        if virtual_record_id not in virtual_record_id_to_result:
            record,point_id_to_blockIndex = await create_record_from_vector_metadata(meta,org_id,virtual_record_id,blob_store)
            virtual_record_id_to_result[virtual_record_id] = record
            point_id_to_blockIndex_mappings[virtual_record_id] = point_id_to_blockIndex

        point_id = meta.get("point_id")
        point_id_to_blockIndex = point_id_to_blockIndex_mappings.get(virtual_record_id, {})
        if point_id not in point_id_to_blockIndex:
            logger.warning("Missing point_id mapping: virtual_record_id=%s point_id=%s", virtual_record_id, str(point_id))
            continue
        index = point_id_to_blockIndex[point_id]
        chunk_id = f"{virtual_record_id}-{index}"
        if chunk_id in seen_chunks:
            continue
        seen_chunks.add(chunk_id)

        record = virtual_record_id_to_result[virtual_record_id]
        if record is None:
            continue
        block_container = record.get("block_containers",{})
        blocks = block_container.get("blocks",[])
        block_groups = block_container.get("block_groups",[])

        block = blocks[index]
        block_type = block.get("type")
        result["block_type"] = block_type
        result["virtual_record_id"] = virtual_record_id
        result["block_index"] = index
        enhanced_metadata = get_enhanced_metadata(record,block,meta)
        result["metadata"] = enhanced_metadata
        flattened_results.append(result)

    return flattened_results

def get_enhanced_metadata(record:dict[str, Any],block:dict[str, Any],meta:dict[str, Any]) -> dict[str, Any]:
        try:
            virtual_record_id = record.get("virtual_record_id", "")
            block_type = block.get("type")
            citation_metadata = block.get("citation_metadata")
            if citation_metadata:
                page_num =  citation_metadata.get("page_number",None)
            else:
                page_num = None
            data = block.get("data")
            if data:
                if block_type == GroupType.TABLE.value:
                    # Handle both dict and string data types
                    if isinstance(data, dict):
                        block_text = data.get("table_markdown","")
                    else:
                        block_text = str(data)
                elif block_type == BlockType.TABLE_ROW.value:
                    # Handle both dict and string data types
                    if isinstance(data, dict):
                        block_text = data.get("row_natural_language_text","")
                    else:
                        block_text = str(data)
                elif block_type == BlockType.TEXT.value:
                    block_text = data
                elif block_type == BlockType.IMAGE.value:
                    block_text = "image"
                else:
                    block_text = meta.get("blockText","")
            else:
                block_text = ""

            mime_type = record.get("mime_type")
            if not mime_type:
                mime_type = meta.get("mimeType")

            extension = meta.get("extension")
            if extension is None:
                extension = get_extension_from_mimetype(mime_type)


            block_num = meta.get("blockNum")
            if block_num is None:
                if extension == "xlsx":
                    # Guard against non-dict data
                    if isinstance(data, dict):
                        block_num = [data.get("row_number", 1)]
                    else:
                        block_num = [1]
                else:
                    block_num = [block.get("index", 0) + 1]

            enhanced_metadata = {
                        "orgId": meta.get("orgId", "") if meta.get("orgId") else record.get("org_id", ""),
                        "recordId": record.get("id", ""),
                        "virtualRecordId": virtual_record_id,
                        "recordName": record.get("record_name",""),
                        "recordType": record.get("record_type",""),
                        "recordVersion": record.get("version",""),
                        "origin": record.get("origin",""),
                        "connector": record.get("connector_name",""),
                        "blockText": block_text,
                        "blockType": str(block_type),
                        "bounding_box": extract_bounding_boxes(block.get("citation_metadata")),
                        "pageNum":[page_num],
                        "extension": extension,
                        "mimeType": mime_type,
                        "blockNum":block_num,
                        "webUrl": record.get("weburl",""),
                    }
            if extension == "xlsx" or meta.get("sheetName"):
                if isinstance(data, dict):
                    enhanced_metadata["sheetName"] = data.get("sheet_name", "")
                else:
                    enhanced_metadata["sheetName"] = meta.get("sheetName", "")
            if extension == "xlsx" or meta.get("sheetNum"):
                if isinstance(data, dict):
                    enhanced_metadata["sheetNum"] = data.get("sheet_number", 1)
                else:
                    enhanced_metadata["sheetNum"] = meta.get("sheetNum", 1)
            return enhanced_metadata
        except Exception as e:
            raise e

def extract_bounding_boxes(citation_metadata) -> list[dict[str, float]]:
        """Safely extract bounding box data from citation metadata"""
        if not citation_metadata or not citation_metadata.get("bounding_boxes"):
            return None

        bounding_boxes = citation_metadata.get("bounding_boxes")
        if not isinstance(bounding_boxes, list):
            return None

        try:
            result = []
            for point in bounding_boxes:
                if "x" in point and "y" in point:
                    result.append({"x": point.get("x"), "y": point.get("y")})
                else:
                    return None
            return result
        except Exception as e:
            raise e

async def get_record(meta: dict[str, Any],virtual_record_id: str,virtual_record_id_to_result: dict[str, dict[str, Any]],blob_store: BlobStorage,org_id: str) -> None:
    try:
        record = await blob_store.get_record_from_storage(virtual_record_id=virtual_record_id, org_id=org_id)
        if record:
            virtual_record_id_to_result[virtual_record_id] = record
        else:
            virtual_record_id_to_result[virtual_record_id] = None

    except Exception as e:
        raise e

async def create_record_from_vector_metadata(metadata: dict[str, Any], org_id: str, virtual_record_id: str,blob_store: BlobStorage) -> tuple[dict[str, Any], dict[str, int]]:
    try:
        # Lazy import to avoid circular dependency: chat_helpers -> ContainerUtils -> RetrievalService -> chat_helpers
        from app.containers.utils.utils import ContainerUtils
        summary = metadata.get("summary", "")
        categories = [metadata.get("categories", "")]
        topics = metadata.get("topics", "")
        sub_category_level_1 = metadata.get("subcategoryLevel1","")
        sub_category_level_2 = metadata.get("subcategoryLevel2","")
        sub_category_level_3 = metadata.get("subcategoryLevel3","")
        languages = metadata.get("languages", "")
        departments = metadata.get("departments", "")
        semantic_metadata = {
            "summary": summary,
            "categories": categories,
            "topics": topics,
            "sub_category_level_1": sub_category_level_1,
            "sub_category_level_2": sub_category_level_2,
            "sub_category_level_3": sub_category_level_3,
            "languages": languages,
            "departments": departments,
        }

        record = {
            "id": metadata.get("recordId", ""),
            "org_id": org_id,
            "record_name": metadata.get("recordName", ""),
            "record_type": metadata.get("recordType", ""),
            "external_record_id": metadata.get("externalRecordId", virtual_record_id),
            "external_revision_id": metadata.get("externalRevisionId", virtual_record_id),
            "version": metadata.get("version",""),
            "origin": metadata.get("origin",""),
            "connector_name": metadata.get("connectorName",""),
            "virtual_record_id": virtual_record_id,
            "mime_type": metadata.get("mimeType",""),
            "created_at": metadata.get("createdAtTimestamp", ""),
            "updated_at": metadata.get("updatedAtTimestamp", ""),
            "source_created_at": metadata.get("sourceCreatedAtTimestamp", ""),
            "source_updated_at": metadata.get("sourceLastModifiedTimestamp", ""),
            "weburl": metadata.get("webUrl", ""),
            "semantic_metadata": semantic_metadata,
        }
        blocks = []
        container_utils = ContainerUtils()

        vector_db_service = await container_utils.get_vector_db_service(blob_store.config_service)

# Create filter
        payload_filter = await vector_db_service.filter_collection(must={
            "virtualRecordId": virtual_record_id,
        })

# Scroll through all points with the filter
        points = []

        result = await vector_db_service.scroll(
                collection_name=VECTOR_DB_COLLECTION_NAME,
                scroll_filter=payload_filter,
                limit=100000,
            )


        points.extend(result[0])

        point_id_to_blockIndex = {}
        new_payloads = []

        for i,point in enumerate(points):
            payload = point.payload
            if payload:
                meta = payload.get("metadata")
                page_content = payload.get("page_content")
                block = create_block_from_metadata(meta,page_content)
                point_id_to_blockIndex[point.id] = i
                blocks.append(block)
                new_payloads.append({"metadata":{
                    "virtualRecordId": virtual_record_id,
                    "blockIndex": block.get("index"),
                    "orgId": org_id,
                    "isBlockGroup": False,
                    "isBlock": False,
                },
                "page_content": payload.get("page_content"),
                })

        sorted_blocks = sorted(blocks, key=lambda x: x.get("index", 0))
        for i,block in enumerate(sorted_blocks):
            block["index"] = i

        record["block_containers"] = {
            "blocks": sorted_blocks,
            "block_groups": [],
        }

        return record,point_id_to_blockIndex
    except Exception as e:
        raise e


def create_block_from_metadata(metadata: dict[str, Any],page_content: str) -> dict[str, Any]:
    try:
        page_num = metadata.get("pageNum")
        if page_num:
            page_num = page_num[0]
        else:
            page_num = None
        citation_metadata = {
            "page_number": page_num,
            "bounding_boxes": metadata.get("bounding_box"),
        }

        extension = metadata.get("extension")
        if extension == "docx":
            data = page_content
        else:
            data = metadata.get("blockText",page_content)

        block_type = metadata.get("blockType","text")
        # Create the Block structure
        block = {
            "id": str(uuid4()),  # Generate unique ID
            "index": metadata.get("blockNum")[0] if metadata.get("blockNum") and len(metadata.get("blockNum")) > 0 else 0, # TODO: blockNum indexing might be different for different file types
            "type": block_type,
            "format": "txt",
            "comments": [],
            "source_creation_date": metadata.get("sourceCreatedAtTimestamp"),
            "source_update_date": metadata.get("sourceLastModifiedTimestamp"),
            "data": data,
            "weburl": metadata.get("webUrl"),
            "citation_metadata": citation_metadata,
        }
        return block
    except Exception as e:
        raise e

MAX_WORDS_IN_TABLE_THRESHOLD = 700

def checkForLargeTable(markdown: str) -> bool:
    cleaned = re.sub(r"(\|)|(-{3,})|(:?-+:?)", " ", markdown)
    cleaned = re.sub(r"\s+", " ", cleaned).strip()
    words = cleaned.split(" ")
    words = [word for word in words if word]
    return len(words) > MAX_WORDS_IN_TABLE_THRESHOLD


def _find_first_block_index_recursive(block_groups: list[dict[str, Any]], children: list[dict[str, Any]]) -> int | None:
    """Recursively search through the first child to find the first block_index.

    Args:
        block_groups: List of block groups
        children: List of child container indices (BlockContainerIndex)

    Returns:
        First block_index found in the first child, or None if not found

    """
    if not children:
        return None

    first_child = children[0]
    block_index = first_child.get("block_index")
    if block_index is not None:
        return block_index

    block_group_index = first_child.get("block_group_index")
    if block_group_index is not None and 0 <= block_group_index < len(block_groups):
        nested_group = block_groups[block_group_index]
        nested_children = nested_group.get("children", [])
        if nested_children:
            return _find_first_block_index_recursive(block_groups, nested_children)

    return None


def _extract_text_content_recursive(
    block_groups: list[dict[str, Any]],
    blocks: list[dict[str, Any]],
    children: list[dict[str, Any]],
    virtual_record_id: str = None,
    seen_chunks: set = None,
    depth: int = 0,
) -> str:
    """Recursively extract text content from children and nested children.

    Args:
        block_groups: List of block groups
        blocks: List of blocks
        children: List of child container indices (BlockContainerIndex)
        virtual_record_id: Optional virtual record ID for tracking seen chunks
        seen_chunks: Optional set to track seen chunks

    Returns:
        Concatenated text content from all children and nested children

    """
    content = ""
    indent = "  " * depth
    for child in children:
        block_index = child.get("block_index")
        block_group_index = child.get("block_group_index")

        # Track seen chunks if virtual_record_id is provided
        if virtual_record_id is not None and seen_chunks is not None:
            if block_index is not None:
                child_id = f"{virtual_record_id}-{block_index}"
                seen_chunks.add(child_id)
            elif block_group_index is not None:
                child_id = f"{virtual_record_id}-{block_group_index}-block_group"
                seen_chunks.add(child_id)

        # If child has a direct block_index, extract text from that block
        if block_index is not None and 0 <= block_index < len(blocks):
            child_block = blocks[block_index]
            if child_block.get("type") == BlockType.TEXT.value:
                content += f"{indent}{child_block.get('data', '')}\n"

        # If child has a block_group_index, recursively process nested children
        elif block_group_index is not None and 0 <= block_group_index < len(block_groups):
            nested_group = block_groups[block_group_index]
            nested_children = nested_group.get("children", [])
            if nested_children:
                content += _extract_text_content_recursive(
                    block_groups, blocks, nested_children, virtual_record_id, seen_chunks, depth + 1,
                )

    return content


def build_group_text(block_groups: list[dict[str, Any]], blocks: list[dict[str, Any]], parent_index: int, virtual_record_id: str = None, seen_chunks: set = None) -> tuple[str, int, str] | None:
    """Extract grouped text content and first child index for supported group types.

    Returns (label, first_child_block_index, content) or None if invalid or unsupported.
    """
    if parent_index is None or parent_index < 0 or parent_index >= len(block_groups):
        return None

    parent_block = block_groups[parent_index]
    label = parent_block.get("type")
    valid_group_labels = [
        GroupType.LIST.value,
        GroupType.ORDERED_LIST.value,
        GroupType.FORM_AREA.value,
        GroupType.INLINE.value,
        GroupType.KEY_VALUE_AREA.value,
    ]

    if label not in valid_group_labels:
        return None

    children = parent_block.get("children", [])
    if not children:
        return None

    first_child_block_index = _find_first_block_index_recursive(block_groups, children)
    if first_child_block_index is None:
        logger.warning(
            "⚠️ build_group_text: first_child_block_index is None for parent_index=%s",
            parent_index,
        )
        return None

    content = _extract_text_content_recursive(
        block_groups, blocks, children, virtual_record_id, seen_chunks, 0,
    )
    return label, first_child_block_index, content


def build_group_blocks(block_groups: list[dict[str, Any]], blocks: list[dict[str, Any]], parent_index: int) -> list[dict[str, Any]]:
    if parent_index < 0 or parent_index >= len(block_groups):
        return None
    parent_block = block_groups[parent_index]

    children = parent_block.get("children", [])
    if not children:
        return []
    result_blocks = []
    for child in children:
        block_index = child.get("block_index")
        if block_index is not None and 0 <= block_index < len(blocks):
            result_blocks.append(blocks[block_index])
    return result_blocks


def record_to_message_content(record: dict[str, Any], final_results: list[dict[str, Any]] = None) -> str:
    """Convert a record JSON object to message content format matching get_message_content.

    Args:
        record: The record JSON object containing block_containers and other metadata
        final_results: Optional list of final results for context

    Returns:
        String of message content in the same format as get_message_content

    """
    try:
        content = []
        record_string = ""
        record_id = record.get("id", "")
        record_name = record.get("record_name", "")
        content.append({
            "type": "text",
            "text": f"""<record>
            * Record Id: {record_id}
            * Record Name: {record_name}
            * Record content:
            """,
        })
        record_string += f"""* Record Id: {record_id}
        * Record Name: {record_name}
        * Record content:\n\n"""
        # Process blocks
        block_containers = record.get("block_containers", {})
        blocks = block_containers.get("blocks", [])
        block_groups = block_containers.get("block_groups", [])

        seen_block_groups = set()
        record_number = 1
        # Determine record_number consistent with previously sent context if possible
        try:
            if final_results:
                # Build ordered list of unique virtual_record_ids as used in get_message_content
                ordered_unique_vrids = []
                seen_vrids = set()
                for res in final_results:
                    vrid = res.get("virtual_record_id")
                    if vrid is not None and vrid not in seen_vrids:
                        seen_vrids.add(vrid)
                        ordered_unique_vrids.append(vrid)

                # Map current record's virtual_record_id to its position (1-based)
                current_vrid = record.get("virtual_record_id")
                if current_vrid in ordered_unique_vrids:
                    record_number = ordered_unique_vrids.index(current_vrid) + 1
        except Exception:
            return []

        # Group blocks with parent_index (like table rows) for processing as block groups

        # Process individual blocks
        for block in blocks:
            block_index = block.get("index", 0)
            block_type = block.get("type")

            block_number = f"R{record_number}-{block_index}"
            data = block.get("data", "")

            if block_type == BlockType.IMAGE.value:
                continue
            if block_type == BlockType.TEXT.value and block.get("parent_index") is None:
                content.append({
                    "type": "text",
                    "text": f"* Block Number: {block_number}\n* Block Type: {block_type}\n* Block Content: {data}\n\n",
                })
                record_string += f"* Block Number: {block_number}\n* Block Type: {block_type}\n* Block Content: {data}\n\n"
            elif block_type == BlockType.TABLE_ROW.value:
                # Group table rows by their parent_index for block group processing
                block_group_index = block.get("parent_index")
                block_group_id = f"{record.get('virtual_record_id', '')}-{block_group_index}"
                if block_group_id in seen_block_groups:
                    continue
                seen_block_groups.add(block_group_id)
                if block_group_index is not None:
                    corresponding_block_group = block_groups[block_group_index]

                    # Process the block group with its child rows
                    block_type = corresponding_block_group.get("type")
                    data = corresponding_block_group.get("data", {})

                    if block_type == GroupType.TABLE.value:
                        table_summary = data.get("table_summary", "") if isinstance(data, dict) else str(data)
                        rows_to_be_included_list = [ child.get("block_index") for child in corresponding_block_group.get("children", [])]
                        # Process table rows
                        child_results = []
                        for row_index in rows_to_be_included_list:
                            if row_index < len(blocks):
                                block = blocks[row_index]
                                block_data = block.get("data", {})
                                if isinstance(block_data, dict):
                                    row_text = block_data.get("row_natural_language_text", "")
                                else:
                                    row_text = str(block_data)

                                child_results.append({
                                    "content": row_text,
                                    "block_index": row_index,
                                })

                        if child_results:
                            template = Template(table_prompt)
                            rendered_form = template.render(
                                block_group_index=block_group_index,
                                table_summary=table_summary,
                                table_rows=child_results,
                                record_number=record_number,
                            )
                            content.append({
                                "type": "text",
                                "text": f"{rendered_form}\n\n",
                            })
                            record_string += f"{rendered_form}\n\n"
                        else:
                            content.append({
                                "type": "text",
                                "text": f"* Block Group Number: R{record_number}-{block_group_index}\n* Block Type: table summary\n* Block Content: {table_summary}\n\n",
                            })
            elif(block.get("parent_index") is not None):
                parent_index = block.get("parent_index")
                block_group_id = f"{record.get('virtual_record_id', '')}-{parent_index}"
                if block_group_id in seen_block_groups:
                    continue
                template = Template(block_group_prompt)
                if parent_index >= len(block_groups):
                    continue
                block_group = block_groups[parent_index]
                group_blocks = build_group_blocks(block_groups, blocks, parent_index)


                if not group_blocks:
                    continue
                seen_block_groups.add(block_group_id)
                rendered_form = template.render(
                    block_group_index=parent_index,
                    label=block_group.get("type"),
                    blocks=group_blocks,
                    record_number=record_number,
                )
                record_string += f"{rendered_form}\n\n"
            else:
                content.append({
                    "type": "text",
                    "text": f"* Block Number: {block_number}\n* Block Type: {block_type}\n* Block Content: {data}\n\n",
                })
                record_string += f"* Block Number: {block_number}\n* Block Type: {block_type}\n* Block Content: {data}\n\n"

        # Add closing tags
        content.append({
            "type": "text",
            "text": "</record>",
        })

        return record_string
    except Exception as e:
        raise Exception(f"Error in record_to_message_content: {e}") from e


def get_message_content(flattened_results: list[dict[str, Any]], virtual_record_id_to_result: dict[str, Any], user_data: str, query: str, logger, mode: str = "json") -> str:
    content = []

    # Use simple prompt for quick mode
    if mode == "simple":
        # Build simple context - just blocks with numbers
        chunks = []
        seen_blocks = set()
        for result in flattened_results:
            virtual_record_id = result.get("virtual_record_id")
            block_index = result.get("block_index")
            result_id = f"{virtual_record_id}_{block_index}"

            if result_id not in seen_blocks:
                seen_blocks.add(result_id)
                block_type = result.get("block_type")

                # Skip images for simplicity
                if block_type == BlockType.IMAGE.value:
                    continue

                # Get content text
                if block_type == GroupType.TABLE.value:
                    table_summary, child_results = result.get("content")
                    content_text = f"Table: {table_summary}"
                else:
                    content_text = result.get("content", "")

                chunks.append({
                    "metadata": {
                        "blockText": content_text,
                        "recordName": result.get("record_name"),
                    },
                })

        # Render simple prompt
        template = Template(qna_prompt_simple)
        rendered_form = template.render(
            query=query,
            chunks=chunks,
        )

        content.append({
            "type": "text",
            "text": rendered_form,
        })

        return content

    # Standard/JSON mode - use detailed prompt
    template = Template(qna_prompt_instructions_1)
    rendered_form = template.render(
                user_data=user_data,
                query=query,
                rephrased_queries=[],
                mode=mode,
                )

    content.append({
                "type": "text",
                "text": rendered_form,
            })

    seen_virtual_record_ids = set()
    seen_blocks = set()
    record_number = 1
    for i,result in enumerate(flattened_results):
        virtual_record_id = result.get("virtual_record_id")
        if virtual_record_id not in seen_virtual_record_ids:
            if i > 0:
                content.append({
                    "type": "text",
                    "text": "</record>",
                })
                record_number = record_number + 1
            seen_virtual_record_ids.add(virtual_record_id)
            record = virtual_record_id_to_result[virtual_record_id]
            if record is None:
                continue
            semantic_metadata = record.get("semantic_metadata")

            template = Template(qna_prompt_context)
            rendered_form = template.render(
                record_id=record.get("id","Not available"),
                record_name=record.get("record_name","Not available"),
                semantic_metadata=semantic_metadata,
            )
            content.append({
                "type": "text",
                "text": rendered_form,
            })

        result_id = f"{virtual_record_id}_{result.get('block_index')}"
        if result_id not in seen_blocks:
            seen_blocks.add(result_id)
            block_type = result.get("block_type")
            block_index = result.get("block_index")
            block_number = f"R{record_number}-{block_index}"
            if block_type == BlockType.IMAGE.value:
                if result.get("content").startswith("data:image/"):
                    content.append({
                        "type": "text",
                        "text": f"* Block Number: {block_number}\n* Block Type: {block_type}\n* Block Content:",
                    })
                    content.append({
                        "type": "image_url",
                        "image_url": {"url": result.get("content")},
                    })
                else:
                    content.append({
                        "type": "text",
                        "text": f"* Block Number: {block_number}\n* Block Type: image description\n* Block Content: {result.get('content')}\n\n",
                    })
            elif block_type == GroupType.TABLE.value:
                table_summary,child_results = result.get("content")
                if child_results:
                    template = Template(table_prompt)
                    rendered_form = template.render(
                        block_group_index=result.get("block_group_index"),
                        table_summary=table_summary,
                        table_rows=child_results,
                        record_number=record_number,
                    )
                    content.append({
                        "type": "text",
                        "text": f"{rendered_form}\n\n",
                    })
                else:
                    content.append({
                        "type": "text",
                        "text": f"* Block Group Number: R{record_number}-{result.get('block_group_index')}\n* Block Type: table summary \n* Block Content: {table_summary}\n\n",
                    })
            elif block_type == BlockType.TEXT.value:
                content.append({
                    "type": "text",
                    "text": f"* Block Number: {block_number}\n* Block Type: {block_type}\n* Block Content: {result.get('content')}\n\n",
                })
            elif block_type == BlockType.TABLE_ROW.value:
                content.append({
                    "type": "text",
                    "text": f"* Block Number: {block_number}\n* Block Type: table row\n* Block Content: {result.get('content')}\n\n",
                })
            elif block_type in group_types:
                content.append({
                    "type": "text",
                    "text": f"* Block Number: {block_number}\n* Block Type: {block_type}\n* Block Content: {result.get('content')}\n\n",
                })
            else:
                content.append({
                    "type": "text",
                    "text": f"* Block Number: {block_number}\n* Block Type: {block_type}\n* Block Content: {result.get('content')}\n\n",
                })
        else:
            continue

    # Render instructions_2 with mode parameter
    template_instructions_2 = Template(qna_prompt_instructions_2)
    rendered_instructions_2 = template_instructions_2.render(mode=mode)

    content.append({
        "type": "text",
        "text": f"</record>\n</context>\n\n{rendered_instructions_2}",
    })
    return content



def get_message_content_for_tool(flattened_results: list[dict[str, Any]], virtual_record_id_to_result: dict[str, Any], final_results: list[dict[str,    Any]]) -> list[str]:
    virtual_record_id_to_record_number = {}
    seen_virtual_record_ids = set()
    record_number = 1

    for result in final_results:
        virtual_record_id = result.get("virtual_record_id")
        if virtual_record_id not in seen_virtual_record_ids:
            seen_virtual_record_ids.add(virtual_record_id)
            virtual_record_id_to_record_number[virtual_record_id] = record_number
            record_number = record_number + 1
    all_contents = []
    all_record_strings = []
    content = []
    seen_blocks = set()
    seen_virtual_record_ids.clear()
    record_ids =[]
    record_string = ""
    for i,result in enumerate(flattened_results):
        virtual_record_id = result.get("virtual_record_id")
        if virtual_record_id not in seen_virtual_record_ids:
            if i > 0:
                content.append({
                    "type": "text",
                    "text": "</record>",
                })
                all_contents.append(content)
                all_record_strings.append(record_string)
                record_string = ""
                content = []
            seen_virtual_record_ids.add(virtual_record_id)
            record = virtual_record_id_to_result[virtual_record_id]
            if record is None:
                continue

            template = Template(qna_prompt_context_for_tool)
            rendered_form = template.render(
                record_id=record.get("id","Not available"),
                record_name=record.get("record_name","Not available"),
            )
            content.append({
                "type": "text",
                "text": rendered_form,
            })
            record_string += f"""* Record Id: {record.get("id","Not available")}
            * Record Name: {record.get("record_name","Not available")}
            * Record blocks (sorted):\n\n
            """
            record_ids.append(record.get("id"))

        result_id = f"{virtual_record_id}_{result.get('block_index')}"
        if result_id not in seen_blocks:
            seen_blocks.add(result_id)
            block_type = result.get("block_type")
            block_index = result.get("block_index")
            record_number = virtual_record_id_to_record_number[virtual_record_id] if virtual_record_id in virtual_record_id_to_record_number else None
            if record_number is None:
                continue
            block_number = f"R{record_number}-{block_index}"
            # if block_type == BlockType.IMAGE.value:
            #     if result.get("content").startswith("data:image/"):
            #         content.append({
            #             "type": "text",
            #             "text": f"* Block Number: {block_number}\n* Block Type: {block_type}\n* Block Content:"
            #         })
            #         content.append({
            #             "type": "image_url",
            #             "image_url": {"url": result.get("content")}
            #         })
            #     else:
            #         content.append({
            #             "type": "text",
            #             "text": f"* Block Number: {block_number}\n* Block Type: image description\n* Block Content: {result.get('content')}\n\n"
            #         })
            if block_type == GroupType.TABLE.value:
                table_summary,child_results = result.get("content")
                if child_results:
                    template = Template(table_prompt)
                    rendered_form = template.render(
                        block_group_index=result.get("block_group_index"),
                        table_summary=table_summary,
                        table_rows=child_results,
                        record_number=record_number,
                    )
                    content.append({
                        "type": "text",
                        "text": f"{rendered_form}\n\n",
                    })
                    record_string += f"{rendered_form}\n\n"
                else:
                    content.append({
                        "type": "text",
                        "text": f"* Block Group Number: R{record_number}-{result.get('block_group_index')}\n* Block Type: table summary \n* Block Content: {table_summary}\n\n",
                    })
                    record_string += f"* Block Group Number: R{record_number}-{result.get('block_group_index')}\n* Block Type: table summary \n* Block Content: {table_summary}\n\n"
            elif block_type == BlockType.TEXT.value:
                content.append({
                    "type": "text",
                    "text": f"* Block Number: {block_number}\n* Block Type: {block_type}\n* Block Content: {result.get('content')}\n\n",
                })
                record_string += f"* Block Number: {block_number}\n* Block Type: {block_type}\n* Block Content: {result.get('content')}\n\n"
            elif block_type == BlockType.TABLE_ROW.value:
                content.append({
                    "type": "text",
                    "text": f"* Block Number: {block_number}\n* Block Type: table row\n* Block Content: {result.get('content')}\n\n",
                })
            elif block_type in group_types:
                content.append({
                    "type": "text",
                    "text": f"* Block Number: {block_number}\n* Block Type: {block_type}\n* Block Content: {result.get('content')}\n\n",
                })
            elif block_type != BlockType.IMAGE.value:
                content.append({
                    "type": "text",
                    "text": f"* Block Number: {block_number}\n* Block Type: {block_type}\n* Block Content: {result.get('content')}\n\n",
                })
                record_string += f"* Block Number: {block_number}\n* Block Type: {block_type}\n* Block Content: {result.get('content')}\n\n"
        else:
            continue

    content.append({
        "type": "text",
        "text": "</record>\n\n",
    })
    all_contents.append(content)
    all_record_strings.append(record_string)

    return all_record_strings

def block_group_to_message_content(tool_result: dict[str, Any], final_results: list[dict[str, Any]] = None) -> list[dict[str, Any]]:
    content = []
    block_group = tool_result.get("block_group", {})
    block_group_index = block_group.get("index", 0)
    record_number = tool_result.get("record_number", 1)
    record_id = tool_result.get("record_id", "")
    record_name = tool_result.get("record_name", "")
    content.append({
            "type": "text",
            "text": f"""<record>
            * Record Id: {record_id}
            * Record Name: {record_name}
            * Block Group:
            """,
        })

    child_results = []
    blocks = block_group.get("blocks",[])
    table_summary = block_group.get("data",{}).get("table_summary","")
    for block in blocks:
        block_data = block.get("data", {})
        if isinstance(block_data, dict):
            row_text = block_data.get("row_natural_language_text", "")
        else:
            row_text = str(block_data)

        child_results.append({
            "content": row_text,
            "block_index": block.get("index", 0),
        })

    if child_results:
        template = Template(table_prompt)
        rendered_form = template.render(
            block_group_index=block_group_index,
            table_summary=table_summary,
            table_rows=child_results,
            record_number=record_number,
        )
        content.append({
            "type": "text",
            "text": rendered_form,
        })
    else:
        content.append({
            "type": "text",
            "text": f"* Block Group Number: R{record_number}-{block_group_index}\n* Block Type: table summary\n* Block Content: {table_summary}",
        })
    content.append({
        "type": "text",
        "text": """</record>
        Now produce the final answer STRICTLY following the previously provided Output format.\n
        CRITICAL REQUIREMENTS:\n
        - Always include block citations (e.g., [R1-2]) wherever the answer is derived from blocks.\n
        - Use only one citation per bracket pair and ensure the numbers correspond to the block numbers shown above.\n
        - Return a single JSON object exactly as specified (answer, reason, confidence, answerMatchType, blockNumbers).""",
    })
    return content




def count_tokens_in_messages(messages: list[Any],enc) -> int:
    """Count the total number of tokens in a messages array.
    Supports both dict messages and LangChain message objects.

    Args:
        messages: List of message dictionaries or LangChain message objects

    Returns:
        Total number of tokens across all messages

    """
    logger.debug(
        "count_tokens_in_messages: starting token count for %d messages",
        len(messages) if messages else 0,
    )



    total_tokens = 0

    for message in messages:
        # Handle LangChain message objects (AIMessage, HumanMessage, ToolMessage, etc.)
        if hasattr(message, "content"):
            content = getattr(message, "content", "")
        # Handle dict messages
        elif isinstance(message, dict):
            content = message.get("content", "")
        else:
            # Skip unknown types
            logger.debug("count_tokens_in_messages: skipping unknown message type")
            continue

        # Handle different content types
        if isinstance(content, str):
            total_tokens += count_tokens_text(content,enc)
        elif isinstance(content, list):
            # Handle content as list of content objects (like in get_message_content)
            for content_item in content:
                if isinstance(content_item, dict):
                    if content_item.get("type") == "text":
                        text_content = content_item.get("text", "")
                        total_tokens += count_tokens_text(text_content,enc)
                    # Skip image_url and other non-text content for token counting
                elif isinstance(content_item, str):
                    total_tokens += count_tokens_text(content_item,enc)
        else:
            # Convert other types to string
            total_tokens += count_tokens_text(str(content),enc)

    return total_tokens


def count_tokens_text(text: str,enc) -> int:
    """Count tokens in text using tiktoken or fallback heuristic"""
    if not text:
        return 0
    if enc is not None:
        try:
            return len(enc.encode(text))
        except Exception:
            logger.warning("tiktoken encoding failed, falling back to heuristic.")
<<<<<<< HEAD
=======
            pass
    else:
        try:
            import tiktoken  # type: ignore
            try:
                enc = tiktoken.get_encoding("cl100k_base")
                return len(enc.encode(text))
            except Exception:
                logger.warning("tiktoken encoding failed, falling back to heuristic.")
                pass
        except Exception:
            logger.warning("tiktoken encoding failed, falling back to heuristic.")
            pass
>>>>>>> a4819891

    return max(1, len(text) // 4)

def count_tokens(messages: list[Any], message_contents: list[str]) -> tuple[int, int]:
    # Lazy import tiktoken; fall back to a rough heuristic if unavailable
    enc = None
    try:
        import tiktoken  # type: ignore
        try:
            enc = tiktoken.get_encoding("cl100k_base")
        except Exception:
            enc = None
    except Exception:
        enc = None

    logger.debug(
        "Using %s for tokenization",
        "tiktoken(cl100k_base)" if enc is not None else "heuristic (~4 chars/token)",
    )

    current_message_tokens = count_tokens_in_messages(messages,enc)
    new_tokens = 0

    for message_content in message_contents:
        new_tokens += count_tokens_text(message_content,enc)


    return current_message_tokens, new_tokens


<|MERGE_RESOLUTION|>--- conflicted
+++ resolved
@@ -1278,23 +1278,9 @@
             return len(enc.encode(text))
         except Exception:
             logger.warning("tiktoken encoding failed, falling back to heuristic.")
-<<<<<<< HEAD
-=======
             pass
-    else:
-        try:
-            import tiktoken  # type: ignore
-            try:
-                enc = tiktoken.get_encoding("cl100k_base")
-                return len(enc.encode(text))
-            except Exception:
-                logger.warning("tiktoken encoding failed, falling back to heuristic.")
-                pass
-        except Exception:
-            logger.warning("tiktoken encoding failed, falling back to heuristic.")
-            pass
->>>>>>> a4819891
-
+
+    # Fallback heuristic: ~4 chars per token
     return max(1, len(text) // 4)
 
 def count_tokens(messages: list[Any], message_contents: list[str]) -> tuple[int, int]:
