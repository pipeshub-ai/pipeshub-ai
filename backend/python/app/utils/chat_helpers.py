--- conflicted
+++ resolved
@@ -97,14 +97,8 @@
             result["block_index"] = first_block_index
             if first_block_index is not None:
                 adjacent_chunks[virtual_record_id].append(first_block_index-1)
-<<<<<<< HEAD
                 last_block_index = children[-1].get("block_index")
                 adjacent_chunks[virtual_record_id].append(last_block_index+1)
-=======
-                last_block_index = children[-1].get("block_index") if children and len(children) > 1 else None
-                if last_block_index is not None:
-                    adjacent_chunks[virtual_record_id].append(last_block_index+1)
->>>>>>> a5dc41fd
 
                 is_large_table = checkForLargeTable(table_markdown)
                 table_summary = table_data.get("table_summary","")
@@ -113,21 +107,13 @@
                     rows_to_be_included[f"{virtual_record_id}_{index}"]=[]
                     continue
                 else:
-<<<<<<< HEAD
                     child_results=[]
-
-=======
->>>>>>> a5dc41fd
                     for child in children:
                         child_block_index = child.get("block_index")
                         child_id = f"{virtual_record_id}-{child_block_index}"
                         if child_id in seen_chunks:
                             continue
                         seen_chunks.add(child_id)
-<<<<<<< HEAD
-=======
-                        child_results=[]
->>>>>>> a5dc41fd
                         if child_block_index < len(blocks):
                             child_block = blocks[child_block_index]
                             row_text = child_block.get("data", {}).get("row_natural_language_text", "")
@@ -161,10 +147,6 @@
         result["metadata"] = enhanced_metadata
         flattened_results.append(result)
 
-<<<<<<< HEAD
-=======
-
->>>>>>> a5dc41fd
     for key,rows_to_be_included_list in rows_to_be_included.items():
         virtual_record_id,block_group_index = key.split("_")
         block_group_index = int(block_group_index)
@@ -587,7 +569,6 @@
                     content.append({
                         "type": "text",
                         "text": f"* Block Number: {block_number}\n* Block Type: image description\n* Block Content: {result.get('content')}"
-<<<<<<< HEAD
                     })
             elif block_type == GroupType.TABLE.value:
                 table_summary,child_results = result.get("content")
@@ -607,27 +588,6 @@
                         "type": "text",
                         "text": f"* Block Number: {block_number}\n* Block Type: table summary \n* Block Content: {table_summary}"
                     })
-=======
-                    })
-            elif block_type == GroupType.TABLE.value:
-                table_summary,child_results = result.get("content")
-                if child_results:
-                    template = Template(table_prompt)
-                    rendered_form = template.render(
-                        table_summary=table_summary,
-                        table_rows=child_results,
-                        record_number=record_number,
-                    )
-                    content.append({
-                        "type": "text",
-                        "text": rendered_form
-                    })
-                else:
-                    content.append({
-                        "type": "text",
-                        "text": f"* Block Number: {block_number}\n* Block Type: table summary \n* Block Content: {table_summary}"
-                    })
->>>>>>> a5dc41fd
             elif block_type == BlockType.TEXT.value:
                 content.append({
                     "type": "text",
