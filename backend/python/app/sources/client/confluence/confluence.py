--- conflicted
+++ resolved
@@ -1,11 +1,7 @@
 import logging
 from dataclasses import asdict, dataclass
 from typing import Any, Dict, List, Optional
-<<<<<<< HEAD
-
 from aiolimiter import AsyncLimiter
-=======
->>>>>>> 121ed444
 
 from app.config.configuration_service import ConfigurationService
 from app.sources.client.http.exception.exception import HttpStatusCode
@@ -265,11 +261,8 @@
         cls,
         logger: logging.Logger,
         config_service: ConfigurationService,
-<<<<<<< HEAD
         resilience_config: Optional[Dict[str, Any]] = None,
-=======
         connector_instance_id: Optional[str] = None,
->>>>>>> 121ed444
     ) -> "ConfluenceClient":
         """Build ConfluenceClient using configuration service
         Args:
