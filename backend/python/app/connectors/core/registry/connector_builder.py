from copy import deepcopy
from dataclasses import dataclass, field
from enum import Enum
from typing import Any, Callable, Dict, List, Optional, Type, Union

from app.connectors.core.registry.filters import FilterCategory, FilterField, FilterType


class ConnectorScope(str, Enum):
    """Connector scope types."""
    PERSONAL = "personal"
    TEAM = "team"

@dataclass
class AuthField:
    """Represents an authentication field"""
    name: str
    display_name: str
    field_type: str = "TEXT"
    placeholder: str = ""
    description: str = ""
    required: bool = True
    default_value: Any = ""
    min_length: int = 1
    max_length: int = 1000
    is_secret: bool = False


@dataclass
class CustomField:
    """Represents a custom field for sync configuration"""
    name: str
    display_name: str
    field_type: str
    description: str = ""
    required: bool = False
    default_value: Any = ""
    options: List[str] = field(default_factory=list)
    min_length: Optional[int] = None
    max_length: Optional[int] = None
    is_secret: bool = False


@dataclass
class DocumentationLink:
    """Represents a documentation link"""
    title: str
    url: str
    doc_type: str


class ConnectorConfigBuilder:
    """Generic builder for creating connector configurations"""

    def __init__(self) -> None:
        self._reset()

    def _reset(self) -> 'ConnectorConfigBuilder':
        """Reset the builder to default state"""
        self.config = {
            "iconPath": "/assets/icons/connectors/default.svg",
            "supportsRealtime": False,
            "supportsSync": True,
            "supportsAgent": True,
            "documentationLinks": [],
            "auth": {
                "type": "OAUTH",
                "displayRedirectUri": True,
                "redirectUri": "",
                "schema": {"fields": []},
                "values": {},
                "customFields": [],
                "customValues": {},
                "conditionalDisplay": {}
            },
            "sync": {
                "supportedStrategies": ["MANUAL"],
                "selectedStrategy": "MANUAL",
                "webhookConfig": {
                    "supported": False,
                    "webhookUrl": "",
                    "events": [],
                    "verificationToken": "",
                    "secretKey": ""
                },
                "scheduledConfig": {
                    "intervalMinutes": 60,
                    "cronExpression": "",
                    "timezone": "UTC",
                    "startTime": 0,
                    "nextTime": 0,
                    "endTime": 0,
                    "maxRepetitions": 0,
                    "repetitionCount": 0
                },
                "realtimeConfig": {
                    "supported": False,
                    "connectionType": "WEBSOCKET"
                },
                "customFields": [],
                "customValues": {},
                "values": {}
            },
            "filters": {
                "sync": {
                    "schema": {"fields": []},
                    "values": {}
                },
                "indexing": {
                    "schema": {"fields": []},
                    "values": {}
                }
            }
        }
        return self

    def with_icon(self, icon_path: str) -> 'ConnectorConfigBuilder':
        """Set the icon path"""
        self.config["iconPath"] = icon_path
        return self

    def with_realtime_support(self, supported: bool = True, connection_type: str = "WEBSOCKET") -> 'ConnectorConfigBuilder':
        """Enable or disable realtime support"""
        self.config["supportsRealtime"] = supported
        self.config["sync"]["realtimeConfig"]["supported"] = supported
        self.config["sync"]["realtimeConfig"]["connectionType"] = connection_type
        return self

    def with_sync_support(self, supported: bool = True) -> 'ConnectorConfigBuilder':
        """Enable or disable sync support"""
        self.config["supportsSync"] = supported
        return self

    def with_agent_support(self, supported: bool = True) -> 'ConnectorConfigBuilder':
        """Enable or disable agent support"""
        self.config["supportsAgent"] = supported
        return self

    def add_documentation_link(self, link: DocumentationLink) -> 'ConnectorConfigBuilder':
        """Add documentation link"""
        self.config["documentationLinks"].append({
            "title": link.title,
            "url": link.url,
            "type": link.doc_type
        })
        return self

    def with_auth_type(self, auth_type: str) -> 'ConnectorConfigBuilder':
        """Set authentication type"""
        self.config["auth"]["type"] = auth_type
        return self

    def with_redirect_uri(self, redirect_uri: str, display: bool = True) -> 'ConnectorConfigBuilder':
        """Set redirect URI configuration"""
        self.config["auth"]["redirectUri"] = redirect_uri
        self.config["auth"]["displayRedirectUri"] = display
        return self

    def add_auth_field(self, field: AuthField) -> 'ConnectorConfigBuilder':
        """Add an authentication field"""

        if field.field_type == "CHECKBOX":
            field.min_length = 0

        field_config = {
            "name": field.name,
            "displayName": field.display_name,
            "placeholder": field.placeholder,
            "description": field.description,
            "fieldType": field.field_type,
            "required": field.required,
            "defaultValue": field.default_value,
            "validation": {
                "minLength": field.min_length,
                "maxLength": field.max_length,
            },
            "isSecret": field.is_secret
        }
        self.config["auth"]["schema"]["fields"].append(field_config)
        return self

    def with_oauth_urls(self, authorize_url: str, token_url: str, scopes: Optional[List[str]] = None) -> 'ConnectorConfigBuilder':
        """Set OAuth URLs and scopes for OAuth connectors"""
        self.config["auth"]["authorizeUrl"] = authorize_url
        self.config["auth"]["tokenUrl"] = token_url
        if scopes:
            self.config["auth"]["scopes"] = scopes
        return self

    def with_sync_strategies(self, strategies: List[str], selected: str = "MANUAL") -> 'ConnectorConfigBuilder':
        """Configure sync strategies"""
        self.config["sync"]["supportedStrategies"] = strategies
        self.config["sync"]["selectedStrategy"] = selected
        return self

    def with_webhook_config(self, supported: bool = True, events: Optional[List[str]] = None) -> 'ConnectorConfigBuilder':
        """Configure webhook support"""
        self.config["sync"]["webhookConfig"]["supported"] = supported
        if events:
            self.config["sync"]["webhookConfig"]["events"] = events
        if supported and "WEBHOOK" not in self.config["sync"]["supportedStrategies"]:
            self.config["sync"]["supportedStrategies"].append("WEBHOOK")
        return self

    def with_scheduled_config(self, supported: bool = True, interval_minutes: int = 60) -> 'ConnectorConfigBuilder':
        """Configure scheduled sync"""
        if supported:
            self.config["sync"]["scheduledConfig"]["intervalMinutes"] = interval_minutes
            if "SCHEDULED" not in self.config["sync"]["supportedStrategies"]:
                self.config["sync"]["supportedStrategies"].append("SCHEDULED")
        return self

    def add_sync_custom_field(self, field: CustomField) -> 'ConnectorConfigBuilder':
        """Add a custom field to sync configuration"""
        field_config = {
            "name": field.name,
            "displayName": field.display_name,
            "description": field.description,
            "fieldType": field.field_type,
            "required": field.required,
            "defaultValue": field.default_value,
            "validation": {},
            "isSecret": field.is_secret
        }

        if field.options:
            field_config["options"] = field.options

        if field.min_length is not None:
            field_config["validation"]["minLength"] = field.min_length
        if field.max_length is not None:
            field_config["validation"]["maxLength"] = field.max_length

        self.config["sync"]["customFields"].append(field_config)
        return self

    def add_filter_field(self, field: FilterField) -> 'ConnectorConfigBuilder':
        """
        Add a filter field to the connector schema.

        The field will be added to either sync or indexing category
        based on field.category.

        Args:
            field: FilterField definition with type, operators, category
        """
        schema_dict = field.to_schema_dict()
        category = field.category.value  # "sync" or "indexing"

        # Add to appropriate category schema
        self.config["filters"][category]["schema"]["fields"].append(schema_dict)

        return self

    def add_conditional_display(self, field_name: str, show_when_field: str, operator: str, value: Union[str, bool, int, float]) -> 'ConnectorConfigBuilder':
        """Add conditional display logic for auth fields"""
        self.config["auth"]["conditionalDisplay"][field_name] = {
            "showWhen": {
                "field": show_when_field,
                "operator": operator,
                "value": value
            }
        }
        return self

    def build(self) -> Dict[str, Any]:
        """Build and return the final configuration"""
        result = deepcopy(self.config)
        self._reset()
        return result


class ConnectorBuilder:
    """Main builder for creating connectors with the decorator"""

    def __init__(self, name: str) -> None:
        self.name = name
        self.app_group = ""
        self.auth_type = "OAUTH"
        self.app_description = ""
        self.app_categories = []
        self.config_builder = ConnectorConfigBuilder()
<<<<<<< HEAD
        self.resilience_config: Optional[Dict[str, Any]] = None
=======
        self.connector_scopes: List[ConnectorScope] = []
>>>>>>> 121ed444

    def in_group(self, app_group: str) -> 'ConnectorBuilder':
        """Set the app group"""
        self.app_group = app_group
        return self

    def with_scopes(self, scopes: List[ConnectorScope]) -> 'ConnectorBuilder':
        """Set the connector scopes"""
        self.connector_scopes = scopes
        return self

    def with_auth_type(self, auth_type: str) -> 'ConnectorBuilder':
        """Set the authentication type"""
        self.auth_type = auth_type
        return self

    def with_description(self, description: str) -> 'ConnectorBuilder':
        """Set the app description"""
        self.app_description = description
        return self

    def with_categories(self, categories: List[str]) -> 'ConnectorBuilder':
        """Set the app categories"""
        self.app_categories = categories
        return self

    def with_resilience_config(
        self,
        rate_limit: int = 50,
        max_retries: int = 3,
        base_delay: float = 1.0,
        max_delay: float = 32.0,
        enabled: bool = True
    ) -> 'ConnectorBuilder':
        """
        Configure resilience settings (rate limiting and retry) for the connector.

        Args:
            rate_limit: Maximum requests per second (default: 50)
            max_retries: Maximum retry attempts (default: 3)
            base_delay: Initial delay for exponential backoff in seconds (default: 1.0)
            max_delay: Maximum delay cap in seconds (default: 32.0)
            enabled: Whether resilience is enabled (default: True)

        Returns:
            Self for method chaining
        """
        self.resilience_config = {
            'enabled': enabled,
            'rate_limit': rate_limit,
            'max_retries': max_retries,
            'base_delay': base_delay,
            'max_delay': max_delay
        }
        return self

    def configure(self, config_func: Callable[[ConnectorConfigBuilder], ConnectorConfigBuilder]) -> 'ConnectorBuilder':
        """Configure the connector using a configuration function"""
        self.config_builder = config_func(self.config_builder)
        return self

    def build_decorator(self) -> Callable[[Type], Type]:
        """Build the final connector decorator"""
        from app.connectors.core.registry.connector_registry import Connector

        config = self.config_builder.build()

        # Validate OAuth requirements when applicable
        if self.auth_type and self.auth_type.upper() == "OAUTH":
            self._validate_oauth_requirements(config)

        return Connector(
            name=self.name,
            app_group=self.app_group,
            auth_type=self.auth_type,
            app_description=self.app_description,
            app_categories=self.app_categories,
            config=config,
<<<<<<< HEAD
            resilience_config=self.resilience_config
=======
            connector_scopes=self.connector_scopes
>>>>>>> 121ed444
        )

    def _validate_oauth_requirements(self, config: Dict[str, Any]) -> None:
        """Ensure required OAuth fields are provided for OAuth connectors.

        Required:
        - authorizeUrl
        - tokenUrl
        - redirectUri
        - scopes (non-empty list)
        - auth schema includes fields: clientId, clientSecret
        """
        auth_config = config.get("auth", {})

        missing_items = []

        required_urls = ["authorizeUrl", "tokenUrl", "redirectUri"]
        for url_key in required_urls:
            if not auth_config.get(url_key):
                missing_items.append(url_key)

        scopes = auth_config.get("scopes")
        if not isinstance(scopes, list) or not scopes:
            missing_items.append("scopes")

        # Validate presence of clientId and clientSecret in auth schema fields
        schema_fields = auth_config.get("schema", {}).get("fields", [])
        field_names = {f.get("name") for f in schema_fields if isinstance(f, dict)}
        required_schema_fields = {"clientId", "clientSecret"}
        missing_fields = required_schema_fields - field_names
        for field_name in sorted(list(missing_fields)):
            missing_items.append(f"auth.schema.fields: {field_name}")

        if missing_items:
            details = ", ".join(missing_items)
            raise ValueError(
                f"OAuth configuration incomplete for connector '{self.name}': missing {details}"
            )


# Common field definitions that can be reused
class CommonFields:
    """Reusable field definitions"""

    @staticmethod
    def client_id(provider: str = "OAuth Provider") -> AuthField:
        """Standard OAuth client ID field"""
        return AuthField(
            name="clientId",
            display_name="Client ID",
            placeholder="Enter your Client ID",
            description=f"The OAuth2 client ID from {provider}"
        )

    @staticmethod
    def client_secret(provider: str = "OAuth Provider") -> AuthField:
        """Standard OAuth client secret field"""
        return AuthField(
            name="clientSecret",
            display_name="Client Secret",
            placeholder="Enter your Client Secret",
            description=f"The OAuth2 client secret from {provider}",
            field_type="PASSWORD",
            is_secret=True
        )

    @staticmethod
    def api_token(token_name: str = "API Token", placeholder: str = "") -> AuthField:
        """Standard API token field"""
        return AuthField(
            name="apiToken",
            display_name=token_name,
            placeholder=placeholder or f"Enter your {token_name}",
            description=f"The {token_name} from your application settings",
            field_type="PASSWORD",
            max_length=2000,
            is_secret=True
        )

    @staticmethod
    def bearer_token(token_name: str = "Bearer Token", placeholder: str = "") -> AuthField:
        """Standard Bearer token field"""
        return AuthField(
            name="bearerToken",
            display_name=token_name,
            placeholder=placeholder or f"Enter your {token_name}",
            description=f"The {token_name} from your application settings",
            field_type="PASSWORD",
            max_length=8000,
            is_secret=True
        )

    @staticmethod
    def username() -> AuthField:
        """Standard username field"""
        return AuthField(
            name="username",
            display_name="Username",
            placeholder="Enter your username",
            description="Your account username or email",
            min_length=3
        )

    @staticmethod
    def password() -> AuthField:
        """Standard password field"""
        return AuthField(
            name="password",
            display_name="Password",
            placeholder="Enter your password",
            description="Your account password",
            field_type="PASSWORD",
            min_length=8,
            max_length=2000,
            is_secret=True
        )

    @staticmethod
    def base_url(service_name: str = "service") -> AuthField:
        """Standard base URL field"""
        return AuthField(
            name="baseUrl",
            display_name="Base URL",
            placeholder=f"https://your-{service_name}.com",
            description=f"The base URL of your {service_name} instance",
            field_type="URL",
            max_length=2000
        )

    @staticmethod
    def file_types_filter(options_endpoint: Optional[str] = None) -> FilterField:
        """Standard file types filter"""
        return FilterField(
            name="fileTypes",
            display_name="File Types",
            filter_type=FilterType.LIST,
            category=FilterCategory.SYNC,
            description="Select the types of files to sync",
            options=["document", "spreadsheet", "presentation", "pdf", "image", "video"],
        )

    @staticmethod
    def folders_filter(options_endpoint: Optional[str] = None) -> FilterField:
        """Standard folders filter"""
        return FilterField(
            name="folders",
            display_name="Folders",
            filter_type=FilterType.LIST,
            category=FilterCategory.SYNC,
            description="Select folders to sync from",
            options_endpoint=options_endpoint
        )

    @staticmethod
    def channels_filter(options_endpoint: Optional[str] = None) -> FilterField:
        """Standard channels filter"""
        return FilterField(
            name="channels",
            display_name="Channels",
            filter_type=FilterType.LIST,
            category=FilterCategory.SYNC,
            description="Select channels to sync messages from",
            options_endpoint=options_endpoint
        )

    @staticmethod
    def modified_date_filter(description: Optional[str] = None) -> FilterField:
        """Standard modified date filter with operator selection"""
        return FilterField(
            name="modified",
            display_name="Modified Date",
            filter_type=FilterType.DATETIME,
            category=FilterCategory.SYNC,
            description=description or "Filter content by modification date."
        )

    @staticmethod
    def created_date_filter(description: Optional[str] = None) -> FilterField:
        """Standard created date filter with operator selection"""
        return FilterField(
            name="created",
            display_name="Created Date",
            filter_type=FilterType.DATETIME,
            category=FilterCategory.SYNC,
            description=description or "Filter content by creation date."
        )

    @staticmethod
    def enable_manual_sync_filter() -> FilterField:
        """Standard manual sync control filter (master switch for indexing)"""
        return FilterField(
            name="enable_manual_sync",
            display_name="Enable Manual Sync",
            filter_type=FilterType.BOOLEAN,
            category=FilterCategory.INDEXING,
            description="Disable automatic indexing for all synced records.",
            default_value=False
        )

    @staticmethod
    def batch_size_field() -> CustomField:
        """Standard batch size sync field"""
        return CustomField(
            name="batchSize",
            display_name="Batch Size",
            description="Number of items to process in each batch",
            field_type="SELECT",
            default_value="50",
            options=["25", "50", "100"]
        )

<|MERGE_RESOLUTION|>--- conflicted
+++ resolved
@@ -280,11 +280,8 @@
         self.app_description = ""
         self.app_categories = []
         self.config_builder = ConnectorConfigBuilder()
-<<<<<<< HEAD
         self.resilience_config: Optional[Dict[str, Any]] = None
-=======
         self.connector_scopes: List[ConnectorScope] = []
->>>>>>> 121ed444
 
     def in_group(self, app_group: str) -> 'ConnectorBuilder':
         """Set the app group"""
@@ -363,11 +360,8 @@
             app_description=self.app_description,
             app_categories=self.app_categories,
             config=config,
-<<<<<<< HEAD
             resilience_config=self.resilience_config
-=======
             connector_scopes=self.connector_scopes
->>>>>>> 121ed444
         )
 
     def _validate_oauth_requirements(self, config: Dict[str, Any]) -> None:
