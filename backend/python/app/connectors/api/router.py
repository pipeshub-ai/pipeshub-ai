import asyncio
import base64
import io
import json
import os
import tempfile
import time
from datetime import datetime, timedelta, timezone
from pathlib import Path
from typing import Any, AsyncGenerator, Dict, List, Optional

import google.oauth2.credentials
import jwt
from dependency_injector.wiring import Provide, inject
from fastapi import (
    APIRouter,
    BackgroundTasks,
    Depends,
    File,
    HTTPException,
    Query,
    Request,
    UploadFile,
)
from fastapi.responses import StreamingResponse
from google.oauth2 import service_account
from googleapiclient.discovery import build
from googleapiclient.http import MediaIoBaseDownload
from jose import JWTError
from pydantic import BaseModel, ValidationError

from app.config.configuration_service import ConfigurationService
from app.config.constants.arangodb import (
    AccountType,
    CollectionNames,
    Connectors,
    MimeTypes,
    RecordRelations,
    RecordTypes,
)
from app.config.constants.http_status_code import (
    HttpStatusCode,
)
from app.config.constants.service import DefaultEndpoints, config_node_constants
from app.connectors.api.middleware import WebhookAuthVerifier
from app.connectors.core.base.connector.connector_service import BaseConnector
from app.connectors.core.base.token_service.oauth_service import OAuthToken
from app.connectors.services.base_arango_service import BaseArangoService
from app.connectors.sources.google.admin.admin_webhook_handler import (
    AdminWebhookHandler,
)
from app.connectors.sources.google.common.google_token_handler import (
    CredentialKeys,
    GoogleTokenHandler,
)
from app.connectors.sources.google.common.scopes import (
    GOOGLE_CONNECTOR_ENTERPRISE_SCOPES,
)
from app.connectors.sources.google.gmail.gmail_webhook_handler import (
    AbstractGmailWebhookHandler,
)
from app.connectors.sources.google.google_drive.drive_webhook_handler import (
    AbstractDriveWebhookHandler,
)
from app.containers.connector import ConnectorAppContainer
from app.modules.parsers.google_files.google_docs_parser import GoogleDocsParser
from app.modules.parsers.google_files.google_sheets_parser import GoogleSheetsParser
from app.modules.parsers.google_files.google_slides_parser import GoogleSlidesParser
from app.utils.api_call import make_api_call
from app.utils.jwt import generate_jwt
from app.utils.llm import get_llm
from app.utils.logger import create_logger
from app.utils.oauth_config import get_oauth_config
from app.utils.time_conversion import get_epoch_timestamp_in_ms

logger = create_logger("connector_service")

router = APIRouter()


class ReindexFailedRequest(BaseModel):
    connector: str  # GOOGLE_DRIVE, GOOGLE_MAIL, KNOWLEDGE_BASE
    origin: str     # CONNECTOR, UPLOAD


async def get_arango_service(request: Request) -> BaseArangoService:
    container: ConnectorAppContainer = request.app.container
    arango_service = await container.arango_service()
    return arango_service

async def get_drive_webhook_handler(request: Request) -> Optional[AbstractDriveWebhookHandler]:
    try:
        container: ConnectorAppContainer = request.app.container
        drive_webhook_handler = container.drive_webhook_handler()
        return drive_webhook_handler
    except Exception as e:
        logger.warning(f"Failed to get drive webhook handler: {str(e)}")
        return None

def _parse_comma_separated_str(value: Optional[str]) -> Optional[List[str]]:
    """Parses a comma-separated string into a list of strings, filtering out empty items."""
    if not value:
        return None
    return [item.strip() for item in value.split(',') if item.strip()]

def _sanitize_app_name(app_name: str) -> str:
    return app_name.replace(" ", "").lower()

@router.post("/drive/webhook")
@inject
async def handle_drive_webhook(request: Request, background_tasks: BackgroundTasks) -> dict:
    """Handle incoming webhook notifications from Google Drive"""
    try:

        verifier = WebhookAuthVerifier(logger)
        if not await verifier.verify_request(request):
            raise HTTPException(status_code=HttpStatusCode.UNAUTHORIZED.value, detail="Unauthorized webhook request")

        drive_webhook_handler = await get_drive_webhook_handler(request)

        if drive_webhook_handler is None:
            logger.warning(
                "Drive webhook handler not yet initialized - skipping webhook processing"
            )
            return {
                "status": "skipped",
                "message": "Webhook handler not yet initialized",
            }

        # Log incoming request details
        headers = dict(request.headers)
        logger.info("📥 Incoming webhook request")

        # Get important headers
        resource_state = (
            headers.get("X-Goog-Resource-State")
            or headers.get("x-goog-resource-state")
            or headers.get("X-GOOG-RESOURCE-STATE")
        )

        logger.info("Resource state: %s", resource_state)

        # Process notification in background
        if resource_state != "sync":
            background_tasks.add_task(
                drive_webhook_handler.process_notification, headers
            )
            return {"status": "accepted"}
        else:
            logger.info("Received sync verification request")
            return {"status": "sync_verified"}

    except Exception as e:
        logger.error("Error processing webhook: %s", str(e))
        raise HTTPException(status_code=HttpStatusCode.INTERNAL_SERVER_ERROR.value, detail=str(e)) from e


async def get_gmail_webhook_handler(request: Request) -> Optional[AbstractGmailWebhookHandler]:
    try:
        container: ConnectorAppContainer = request.app.container
        gmail_webhook_handler = container.gmail_webhook_handler()
        return gmail_webhook_handler
    except Exception as e:
        logger.warning(f"Failed to get gmail webhook handler: {str(e)}")
        return None


@router.get("/gmail/webhook")
@router.post("/gmail/webhook")
@inject
async def handle_gmail_webhook(request: Request, background_tasks: BackgroundTasks) -> dict:
    """Handles incoming Pub/Sub messages"""
    try:
        gmail_webhook_handler = await get_gmail_webhook_handler(request)

        if gmail_webhook_handler is None:
            logger.warning(
                "Gmail webhook handler not yet initialized - skipping webhook processing"
            )
            return {
                "status": "skipped",
                "message": "Webhook handler not yet initialized",
            }

        body = await request.json()
        logger.info("Received webhook request: %s", body)

        # Get the message from the body
        message = body.get("message")
        if not message:
            logger.warning("No message found in webhook body")
            return {"status": "error", "message": "No message found"}

        # Decode the message data
        data = message.get("data", "")
        if data:
            try:
                decoded_data = base64.b64decode(data).decode("utf-8")
                notification = json.loads(decoded_data)

                # Process the notification
                background_tasks.add_task(
                    gmail_webhook_handler.process_notification,
                    request.headers,
                    notification,
                )

                return {"status": "ok"}
            except Exception as e:
                logger.error("Error processing message data: %s", str(e))
                raise HTTPException(
                    status_code=HttpStatusCode.BAD_REQUEST.value,
                    detail=f"Invalid message data format: {str(e)}",
                )
        else:
            logger.warning("No data found in message")
            return {"status": "error", "message": "No data found"}

    except json.JSONDecodeError as e:
        logger.error("Invalid JSON in webhook body: %s", str(e))
        raise HTTPException(
            status_code=HttpStatusCode.BAD_REQUEST.value,
            detail=f"Invalid JSON format: {str(e)}",
        )
    except Exception as e:
        logger.error("Error processing webhook: %s", str(e))
        raise HTTPException(
            status_code=HttpStatusCode.INTERNAL_SERVER_ERROR.value, detail=str(e)
        )


@router.get("/api/v1/{org_id}/{user_id}/{connector}/record/{record_id}/signedUrl")
@inject
async def get_signed_url(
    org_id: str,
    user_id: str,
    connector: str,
    record_id: str,
    signed_url_handler=Depends(Provide[ConnectorAppContainer.signed_url_handler]),
) -> dict:
    """Get signed URL for a record"""
    try:
        additional_claims = {"connector": connector, "purpose": "file_processing"}

        signed_url = await signed_url_handler.get_signed_url(
            record_id,
            org_id,
            user_id,
            additional_claims=additional_claims,
            connector=connector,
        )
        # Return as JSON instead of plain text
        return {"signedUrl": signed_url}
    except Exception as e:
        logger.error(f"Error getting signed URL: {repr(e)}")
        raise HTTPException(status_code=HttpStatusCode.INTERNAL_SERVER_ERROR.value, detail=str(e))


async def get_google_docs_parser(request: Request) -> Optional[GoogleDocsParser]:
    try:
        container: ConnectorAppContainer = request.app.container
        google_docs_parser = container.google_docs_parser()
        return google_docs_parser
    except Exception as e:
        logger.warning(f"Failed to get google docs parser: {str(e)}")
        return None


async def get_google_sheets_parser(request: Request) -> Optional[GoogleSheetsParser]:
    try:
        container: ConnectorAppContainer = request.app.container
        google_sheets_parser = container.google_sheets_parser()
        return google_sheets_parser
    except Exception as e:
        logger.warning(f"Failed to get google sheets parser: {str(e)}")
        return None


async def get_google_slides_parser(request: Request) -> Optional[GoogleSlidesParser]:
    try:
        container: ConnectorAppContainer = request.app.container
        google_slides_parser = container.google_slides_parser()
        return google_slides_parser
    except Exception as e:
        logger.warning(f"Failed to get google slides parser: {str(e)}")
        return None

@router.delete("/api/v1/delete/record/{record_id}")
@inject
async def handle_record_deletion(
    record_id: str, arango_service=Depends(Provide[ConnectorAppContainer.arango_service])
) -> Optional[dict]:
    try:
        response = await arango_service.delete_records_and_relations(
            record_id, hard_delete=True
        )
        if not response:
            raise HTTPException(
                status_code=HttpStatusCode.NOT_FOUND.value, detail=f"Record with ID {record_id} not found"
            )
        return {
            "status": "success",
            "message": "Record deleted successfully",
            "response": response,
        }
    except HTTPException as he:
        raise he  # Re-raise HTTP exceptions as-is
    except Exception as e:
        logger.error(f"Error deleting record: {str(e)}")
        raise HTTPException(
            status_code=HttpStatusCode.INTERNAL_SERVER_ERROR.value,
            detail=f"Internal server error while deleting record: {str(e)}",
        )

@router.get("/api/v1/internal/stream/record/{record_id}/", response_model=None)
@inject
async def stream_record_internal(
    request: Request,
    record_id: str,
    arango_service: BaseArangoService = Depends(Provide[ConnectorAppContainer.arango_service]),
    config_service: ConfigurationService = Depends(Provide[ConnectorAppContainer.config_service])
) -> Optional[dict | StreamingResponse]:
    """
    Stream a record to the client.
    """
    try:
        logger.info(f"Stream Record Start: {time.time()}")
        auth_header = request.headers.get("Authorization")
        if not auth_header or not auth_header.startswith("Bearer "):
            raise HTTPException(
                status_code=HttpStatusCode.UNAUTHORIZED.value,
                detail="Missing or invalid Authorization header",
            )
        # Extract the token
        token = auth_header.split(" ")[1]
        secret_keys = await config_service.get_config(
            config_node_constants.SECRET_KEYS.value
        )
        jwt_secret = secret_keys.get("scopedJwtSecret")
        payload = jwt.decode(token, jwt_secret, algorithms=["HS256"])
        # TODO: Validate scopes ["connector:signedUrl"]

        org_id = payload.get("orgId")

        org_task = arango_service.get_document(org_id, CollectionNames.ORGS.value)
        record_task = arango_service.get_record_by_id(
            record_id
        )
        org, record = await asyncio.gather(org_task, record_task)

        if not org:
            raise HTTPException(status_code=HttpStatusCode.NOT_FOUND.value, detail="Organization not found")
        if not record:
            raise HTTPException(status_code=HttpStatusCode.NOT_FOUND.value, detail="Record not found")

        connector_name = record.connector_name.value.lower().replace(" ", "")
        container: ConnectorAppContainer = request.app.container
        if connector_name == Connectors.KNOWLEDGE_BASE.value.lower() or connector_name is None:
            endpoints = await config_service.get_config(
                config_node_constants.ENDPOINTS.value
            )
            storage_url = endpoints.get("storage").get("endpoint", DefaultEndpoints.STORAGE_ENDPOINT.value)
            buffer_url = f"{storage_url}/api/v1/document/internal/{record.external_record_id}/buffer"
            jwt_payload  = {
                "orgId": org_id,
                "scopes": ["storage:token"],
            }
            token = await generate_jwt(config_service, jwt_payload)
            response = await make_api_call(
                route=buffer_url, token=token
            )
            return response["data"]
        connector = container.connectors_map.get(connector_name)
        if not connector:
            raise HTTPException(
                status_code=HttpStatusCode.NOT_FOUND.value,
                detail=f"Connector '{connector_name}' not found"
            )
        buffer = await connector.stream_record(record)
        return buffer

    except JWTError as e:
        logger.error("JWT validation error: %s", str(e))
        raise HTTPException(status_code=HttpStatusCode.UNAUTHORIZED.value, detail="Invalid or expired token")
    except ValidationError as e:
        logger.error("Payload validation error: %s", str(e))
        raise HTTPException(status_code=HttpStatusCode.BAD_REQUEST.value, detail="Invalid token payload")
    except Exception as e:
        logger.error("Unexpected error during token validation: %s", str(e))
        raise HTTPException(status_code=HttpStatusCode.INTERNAL_SERVER_ERROR.value, detail="Error validating token")

@router.get("/api/v1/index/{org_id}/{connector}/record/{record_id}", response_model=None)
@inject
async def download_file(
    request: Request,
    org_id: str,
    record_id: str,
    connector: str,
    token: str,
    signed_url_handler=Depends(Provide[ConnectorAppContainer.signed_url_handler]),
    arango_service: BaseArangoService = Depends(Provide[ConnectorAppContainer.arango_service]),
    google_token_handler: GoogleTokenHandler = Depends(Provide[ConnectorAppContainer.google_token_handler]),
    config_service: ConfigurationService = Depends(Provide[ConnectorAppContainer.config_service])
) -> Optional[dict | StreamingResponse]:
    try:
        logger.info(f"Downloading file {record_id} with connector {connector}")
        # Verify signed URL using the handler

        payload = signed_url_handler.validate_token(token)
        user_id = payload.user_id
        user = await arango_service.get_user_by_user_id(user_id)
        user_email = user.get("email")

        # Verify file_id matches the token
        if payload.record_id != record_id:
            logger.error(
                f"""Token does not match requested file: {
                         payload.record_id} != {record_id}"""
            )
            raise HTTPException(
                status_code=HttpStatusCode.UNAUTHORIZED.value, detail="Token does not match requested file"
            )

        # Get org details to determine account type
        org = await arango_service.get_document(org_id, CollectionNames.ORGS.value)
        if not org:
            raise HTTPException(status_code=HttpStatusCode.NOT_FOUND.value, detail="Organization not found")

        # Get record details
        record = await arango_service.get_record_by_id(
            record_id
        )
        if not record:
            raise HTTPException(status_code=HttpStatusCode.NOT_FOUND.value, detail="Record not found")

        external_record_id = record.external_record_id

        creds = None
        if connector.lower() == Connectors.GOOGLE_DRIVE.value.lower() or connector.lower() == Connectors.GOOGLE_MAIL.value.lower():
            if org["accountType"] in [AccountType.ENTERPRISE.value, AccountType.BUSINESS.value]:
                # Use service account credentials
                creds = await get_service_account_credentials(org_id, user_id, logger, arango_service, google_token_handler, request.app.container, connector)
            else:
                # Individual account - use stored OAuth credentials
                creds = await get_user_credentials(org_id, user_id, logger, google_token_handler, request.app.container,connector=connector)
        # Download file based on connector type
        try:
            if connector.lower() == Connectors.GOOGLE_DRIVE.value.lower():
                file_id = external_record_id
                logger.info(f"Downloading Drive file: {file_id}")
                # Build the Drive service
                drive_service = build("drive", "v3", credentials=creds)

                file = await arango_service.get_document(
                    record_id, CollectionNames.FILES.value
                )
                if not file:
                    raise HTTPException(status_code=HttpStatusCode.NOT_FOUND.value, detail="File not found")
                mime_type = file.get("mimeType", "application/octet-stream")

                if mime_type == "application/vnd.google-apps.presentation":
                    logger.info("🚀 Processing Google Slides")
                    google_slides_parser = await get_google_slides_parser(request)
                    await google_slides_parser.connect_service(
                        user_email, org_id, user_id, app_name=connector.lower()
                    )
                    result = await google_slides_parser.process_presentation(file_id)

                    # Convert result to JSON and return as StreamingResponse
                    json_data = json.dumps(result).encode("utf-8")
                    return StreamingResponse(
                        iter([json_data]), media_type="application/json"
                    )

                if mime_type == "application/vnd.google-apps.document":
                    logger.info("🚀 Processing Google Docs")
                    google_docs_parser = await get_google_docs_parser(request)
                    await google_docs_parser.connect_service(
                        user_email, org_id, user_id, app_name=connector.lower()
                    )
                    content = await google_docs_parser.parse_doc_content(file_id)
                    all_content, headers, footers = (
                        google_docs_parser.order_document_content(content)
                    )
                    result = {
                        "all_content": all_content,
                        "headers": headers,
                        "footers": footers,
                    }

                    # Convert result to JSON and return as StreamingResponse
                    json_data = json.dumps(result).encode("utf-8")
                    return StreamingResponse(
                        iter([json_data]), media_type="application/json"
                    )

                if mime_type == "application/vnd.google-apps.spreadsheet":
                    logger.info("🚀 Processing Google Sheets")
                    google_sheets_parser = await get_google_sheets_parser(request)
                    await google_sheets_parser.connect_service(
                        user_email, org_id, user_id, app_name=connector.lower()
                    )
                    llm, _ = await get_llm(config_service)
                    # List and process spreadsheets
                    parsed_result = await google_sheets_parser.parse_spreadsheet(
                        file_id
                    )
                    all_sheet_results = []
                    for sheet_idx, sheet in enumerate(parsed_result["sheets"], 1):
                        sheet_name = sheet["name"]

                        # Process sheet with summaries
                        sheet_data = (
                            await google_sheets_parser.process_sheet_with_summaries(
                                llm, sheet_name, file_id
                            )
                        )
                        if sheet_data is None:
                            continue

                        all_sheet_results.append(sheet_data)

                    result = {
                        "parsed_result": parsed_result,
                        "all_sheet_results": all_sheet_results,
                    }

                    # Convert result to JSON and return as StreamingResponse
                    json_data = json.dumps(result).encode("utf-8")
                    logger.info("Streaming Google Sheets result")
                    return StreamingResponse(
                        iter([json_data]), media_type="application/json"
                    )

                # Enhanced logging for regular file download
                logger.info(f"Starting binary file download for file_id: {file_id}")

                async def file_stream() -> AsyncGenerator[bytes, None]:
                    file_buffer = io.BytesIO()
                    try:
                        logger.info("Initiating download process...")
                        request = drive_service.files().get_media(fileId=file_id)
                        downloader = MediaIoBaseDownload(file_buffer, request)

                        done = False
                        while not done:
                            status, done = downloader.next_chunk()
                            logger.info(f"Download {int(status.progress() * 100)}%.")

                        # Reset buffer position to start
                        file_buffer.seek(0)

                        # Stream the response with content type from metadata
                        logger.info("Initiating streaming response...")
                        yield file_buffer.read()

                    except Exception as download_error:
                        logger.error(f"Download failed: {repr(download_error)}")
                        if hasattr(download_error, "response"):
                            logger.error(
                                f"Response status: {download_error.response.status_code}"
                            )
                            logger.error(
                                f"Response content: {download_error.response.content}"
                            )
                        raise HTTPException(
                            status_code=HttpStatusCode.INTERNAL_SERVER_ERROR.value,
                            detail=f"File download failed: {repr(download_error)}",
                        )
                    finally:
                        file_buffer.close()

                # Return streaming response with proper headers
                headers = {
                    "Content-Disposition": f'attachment; filename="{record.record_name}"'
                }

                return StreamingResponse(
                    file_stream(), media_type=mime_type, headers=headers
                )

            elif connector.lower() == Connectors.GOOGLE_MAIL.value.lower():
                file_id = external_record_id
                logger.info(f"Downloading Gmail attachment for record_id: {record_id}")
                gmail_service = build("gmail", "v1", credentials=creds)

                # Get the related message's externalRecordId using AQL
                aql_query = f"""
                FOR v, e IN 1..1 ANY '{CollectionNames.RECORDS.value}/{record_id}' {CollectionNames.RECORD_RELATIONS.value}
                    FILTER e.relationType == '{RecordRelations.ATTACHMENT.value}'
                    RETURN {{
                        messageId: v.externalRecordId,
                        _key: v._key,
                        relationType: e.relationType
                    }}
                """

                cursor = arango_service.db.aql.execute(aql_query)
                messages = list(cursor)

                async def attachment_stream() -> AsyncGenerator[bytes, None]:
                    try:
                        # First try getting the attachment from Gmail
                        message_id = None
                        if messages and messages[0]:
                            message = messages[0]
                            message_id = message["messageId"]
                            logger.info(f"Found message ID: {message_id}")
                        else:
                            logger.warning("Related message not found, returning empty buffer")
                            yield b""
                            return

                        try:
                            # Check if file_id is a combined ID (messageId_partId format)
                            actual_attachment_id = file_id
                            if "_" in file_id:
                                try:
                                    message_id, part_id = file_id.split("_", 1)

                                    # Fetch the message to get the actual attachment ID
                                    try:
                                        message = (
                                            gmail_service.users()
                                            .messages()
                                            .get(userId="me", id=message_id, format="full")
                                            .execute()
                                        )
                                    except Exception as access_error:
                                        if hasattr(access_error, 'resp') and access_error.resp.status == HttpStatusCode.NOT_FOUND.value:
                                            logger.info(f"Message not found with ID {message_id}, searching for related messages...")

                                            # Get messageIdHeader from the original mail
                                            file_key = await arango_service.get_key_by_external_message_id(message_id)
                                            aql_query = """
                                            FOR mail IN mails
                                                FILTER mail._key == @file_key
                                                RETURN mail.messageIdHeader
                                            """
                                            bind_vars = {"file_key": file_key}
                                            cursor = arango_service.db.aql.execute(aql_query, bind_vars=bind_vars)
                                            message_id_header = next(cursor, None)

                                            if not message_id_header:
                                                raise HTTPException(
                                                    status_code=HttpStatusCode.NOT_FOUND.value,
                                                    detail="Original mail not found"
                                                )

                                            # Find all mails with the same messageIdHeader
                                            aql_query = """
                                            FOR mail IN mails
                                                FILTER mail.messageIdHeader == @message_id_header
                                                AND mail._key != @file_key
                                                RETURN mail._key
                                            """
                                            bind_vars = {"message_id_header": message_id_header, "file_key": file_key}
                                            cursor = arango_service.db.aql.execute(aql_query, bind_vars=bind_vars)
                                            related_mail_keys = list(cursor)

                                            # Try each related mail ID until we find one that works
                                            message = None
                                            for related_key in related_mail_keys:
                                                related_mail = await arango_service.get_document(related_key, CollectionNames.RECORDS.value)
                                                related_message_id = related_mail.get("externalRecordId")
                                                try:
                                                    message = (
                                                        gmail_service.users()
                                                        .messages()
                                                        .get(userId="me", id=related_message_id, format="full")
                                                        .execute()
                                                    )
                                                    if message:
                                                        logger.info(f"Found accessible message with ID: {related_message_id}")
                                                        message_id = related_message_id  # Update message_id to use the accessible one
                                                        break
                                                except Exception as e:
                                                    logger.warning(f"Failed to fetch message with ID {related_message_id}: {str(e)}")
                                                    continue

                                            if not message:
                                                raise HTTPException(
                                                    status_code=HttpStatusCode.NOT_FOUND.value,
                                                    detail="No accessible messages found."
                                                )
                                        else:
                                            raise access_error

                                    if not message or "payload" not in message:
                                        raise Exception(f"Message or payload not found for message ID {message_id}")

                                    # Search for the part with matching partId
                                    parts = message["payload"].get("parts", [])
                                    for part in parts:
                                        if part.get("partId") == part_id:
                                            actual_attachment_id = part.get("body", {}).get("attachmentId")
                                            if not actual_attachment_id:
                                                raise Exception("Attachment ID not found in part body")
                                            logger.info(f"Found attachment ID: {actual_attachment_id}")
                                            break
                                    else:
                                        raise Exception("Part ID not found in message")

                                except Exception as e:
                                    logger.error(f"Error extracting attachment ID: {str(e)}")
                                    raise HTTPException(
                                        status_code=HttpStatusCode.BAD_REQUEST.value,
                                        detail=f"Invalid attachment ID format: {str(e)}"
                                    )

                            # Try to get the attachment with potential fallback message_id
                            try:
                                attachment = (
                                    gmail_service.users()
                                    .messages()
                                    .attachments()
                                    .get(userId="me", messageId=message_id, id=actual_attachment_id)
                                    .execute()
                                )
                            except Exception as attachment_error:
                                if hasattr(attachment_error, 'resp') and attachment_error.resp.status == HttpStatusCode.NOT_FOUND.value:
                                    raise HTTPException(
                                        status_code=HttpStatusCode.NOT_FOUND.value,
                                        detail="Attachment not found in accessible messages"
                                    )
                                raise attachment_error

                            # Decode the attachment data
                            file_data = base64.urlsafe_b64decode(attachment["data"])
                            yield file_data

                        except Exception as gmail_error:
                            logger.info(
                                f"Failed to get attachment from Gmail: {str(gmail_error)}, trying Drive..."
                            )

                            # Try to get the file from Drive as fallback
                            file_buffer = io.BytesIO()
                            try:
                                drive_service = build("drive", "v3", credentials=creds)
                                request = drive_service.files().get_media(
                                    fileId=file_id
                                )
                                downloader = MediaIoBaseDownload(file_buffer, request)

                                done = False
                                while not done:
                                    status, done = downloader.next_chunk()
                                    logger.info(
                                        f"Download {int(status.progress() * 100)}%."
                                    )

                                    # Yield current chunk and reset buffer
                                    file_buffer.seek(0)
                                    yield file_buffer.getvalue()
                                    file_buffer.seek(0)
                                    file_buffer.truncate()

                            except Exception as drive_error:
                                logger.error(
                                    f"Failed to get file from both Gmail and Drive. Gmail error: {str(gmail_error)}, Drive error: {str(drive_error)}"
                                )
                                raise HTTPException(
                                    status_code=HttpStatusCode.INTERNAL_SERVER_ERROR.value,
                                    detail="Failed to download file from both Gmail and Drive",
                                )
                            finally:
                                file_buffer.close()

                    except Exception as e:
                        logger.error(f"Error in attachment stream: {str(e)}")
                        raise HTTPException(
                            status_code=HttpStatusCode.INTERNAL_SERVER_ERROR.value,
                            detail=f"Error streaming attachment: {str(e)}",
                        )

                return StreamingResponse(
                    attachment_stream(), media_type="application/octet-stream"
                )

            else:
                connector_name = connector.lower().replace(" ", "")
                container: ConnectorAppContainer = request.app.container
                connector: BaseConnector = container.connectors_map.get(connector_name)
                if not connector:
                    raise HTTPException(
                        status_code=HttpStatusCode.NOT_FOUND.value,
                        detail=f"Connector '{connector_name}' not found"
                    )
                buffer = await connector.stream_record(record)
                return buffer

        except Exception as e:
            logger.error(f"Error downloading file: {str(e)}")
            raise HTTPException(
                status_code=HttpStatusCode.INTERNAL_SERVER_ERROR.value, detail=f"Error downloading file: {str(e)}"
            )

    except HTTPException as e:
        logger.error("HTTPException: %s", str(e))
        raise e
    except Exception as e:
        logger.error("Error downloading file: %s", str(e))
        raise HTTPException(status_code=HttpStatusCode.INTERNAL_SERVER_ERROR.value, detail="Error downloading file")


@router.get("/api/v1/stream/record/{record_id}", response_model=None)
@inject
async def stream_record(
    request: Request,
    record_id: str,
    convertTo: Optional[str] = None,
    arango_service: BaseArangoService = Depends(Provide[ConnectorAppContainer.arango_service]),
    google_token_handler: GoogleTokenHandler = Depends(Provide[ConnectorAppContainer.google_token_handler]),
    config_service: ConfigurationService = Depends(Provide[ConnectorAppContainer.config_service])
) -> Optional[dict | StreamingResponse]:
    """
    Stream a record to the client.
    """
    try:
        try:
            logger.info(f"Stream Record Start: {time.time()}")
            auth_header = request.headers.get("Authorization")
            if not auth_header or not auth_header.startswith("Bearer "):
                raise HTTPException(
                    status_code=HttpStatusCode.UNAUTHORIZED.value,
                    detail="Missing or invalid Authorization header",
                )
            # Extract the token
            token = auth_header.split(" ")[1]
            secret_keys = await config_service.get_config(
                config_node_constants.SECRET_KEYS.value
            )
            jwt_secret = secret_keys.get("jwtSecret")
            payload = jwt.decode(token, jwt_secret, algorithms=["HS256"])
            org_id = payload.get("orgId")
            user_id = payload.get("userId")
        except JWTError as e:
            logger.error("JWT validation error: %s", str(e))
            raise HTTPException(status_code=HttpStatusCode.UNAUTHORIZED.value, detail="Invalid or expired token")
        except ValidationError as e:
            logger.error("Payload validation error: %s", str(e))
            raise HTTPException(status_code=HttpStatusCode.BAD_REQUEST.value, detail="Invalid token payload")
        except Exception as e:
            logger.error("Unexpected error during token validation: %s", str(e))
            raise HTTPException(status_code=HttpStatusCode.INTERNAL_SERVER_ERROR.value, detail="Error validating token")

        org_task = arango_service.get_document(org_id, CollectionNames.ORGS.value)
        record_task = arango_service.get_record_by_id(
            record_id
        )
        org, record = await asyncio.gather(org_task, record_task)

        if not org:
            raise HTTPException(status_code=HttpStatusCode.NOT_FOUND.value, detail="Organization not found")
        if not record:
            raise HTTPException(status_code=HttpStatusCode.NOT_FOUND.value, detail="Record not found")

        external_record_id = record.external_record_id
        connector = record.connector_name.value
        recordType = record.record_type
        logger.info(f"Connector: {connector}")
        # Different auth handling based on account type
        creds = None
        if connector.lower() == Connectors.GOOGLE_DRIVE.value.lower() or connector.lower() == Connectors.GOOGLE_MAIL.value.lower():

            if org["accountType"] in [AccountType.ENTERPRISE.value, AccountType.BUSINESS.value]:
                # Use service account credentials
                creds = await get_service_account_credentials(org_id, user_id, logger, arango_service, google_token_handler, request.app.container,connector)
            else:
                # Individual account - use stored OAuth credentials
                creds = await get_user_credentials(org_id, user_id,logger, google_token_handler, request.app.container,connector=connector)
        # Download file based on connector type
        try:
            if connector.lower() == Connectors.GOOGLE_DRIVE.value.lower():
                file_id = external_record_id
                logger.info(f"Downloading Drive file: {file_id}")
                drive_service = build("drive", "v3", credentials=creds)
                file_name = record.record_name
                file = await arango_service.get_document(
                    record_id, CollectionNames.FILES.value
                )
                if not file:
                    raise HTTPException(status_code=HttpStatusCode.NOT_FOUND.value, detail="File not found")

                mime_type = file.get("mimeType", "application/octet-stream")

                # Check if PDF conversion is requested
                if convertTo == MimeTypes.PDF.value:
                    with tempfile.TemporaryDirectory() as temp_dir:
                        temp_file_path = os.path.join(temp_dir, file_name)

                        # Download file to temp directory
                        with open(temp_file_path, "wb") as f:
                            request = drive_service.files().get_media(fileId=file_id)
                            downloader = MediaIoBaseDownload(f, request)

                            done = False
                            while not done:
                                status, done = downloader.next_chunk()
                                logger.info(
                                    f"Download {int(status.progress() * 100)}%."
                                )

                        # Convert to PDF
                        pdf_path = await convert_to_pdf(temp_file_path, temp_dir)

                        # Create async generator to properly handle file cleanup
                        async def file_iterator() -> AsyncGenerator[bytes, None]:
                            try:
                                with open(pdf_path, "rb") as pdf_file:
                                    yield await asyncio.to_thread(pdf_file.read)
                            except Exception as e:
                                logger.error(f"Error reading PDF file: {str(e)}")
                                raise HTTPException(
                                    status_code=HttpStatusCode.INTERNAL_SERVER_ERROR.value,
                                    detail="Error reading converted PDF file",
                                )

                        return StreamingResponse(
                            file_iterator(),
                            media_type="application/pdf",
                            headers={
                                "Content-Disposition": f'inline; filename="{Path(file_name).stem}.pdf"'
                            },
                        )

                # Regular file download without conversion - now with direct streaming
                async def file_stream() -> AsyncGenerator[bytes, None]:
                    try:
                        chunk_count = 0
                        total_bytes = 0

                        request = drive_service.files().get_media(fileId=file_id)
                        buffer = io.BytesIO()
                        downloader = MediaIoBaseDownload(buffer, request)

                        done = False
                        while not done:
                            try:
                                _ , done = downloader.next_chunk()
                                chunk_count += 1

                                buffer.seek(0)
                                chunk = buffer.read()
                                total_bytes += len(chunk)

                                if chunk:  # Only yield if we have data
                                    yield chunk

                                # Clear buffer for next chunk
                                buffer.seek(0)
                                buffer.truncate(0)

                                # Yield control back to event loop
                                await asyncio.sleep(0)

                            except Exception as chunk_error:
                                logger.error(
                                    f"Error streaming chunk: {str(chunk_error)}"
                                )
                                raise HTTPException(
                                    status_code=HttpStatusCode.INTERNAL_SERVER_ERROR.value,
                                    detail="Error during file streaming",
                                )

                    except Exception as stream_error:
                        logger.error(f"Error in file stream: {str(stream_error)}")
                        raise HTTPException(
                            status_code=HttpStatusCode.INTERNAL_SERVER_ERROR.value, detail="Error setting up file stream"
                        )
                    finally:
                        buffer.close()


                # Return streaming response with proper headers
                headers = {"Content-Disposition": f'attachment; filename="{file_name}"'}
                return StreamingResponse(
                    file_stream(), media_type=mime_type, headers=headers
                )

            elif connector.lower() == Connectors.GOOGLE_MAIL.value.lower():
                file_id = external_record_id
                logger.info(
                    f"Handling Gmail request for record_id: {record_id}, type: {recordType}"
                )
                gmail_service = build("gmail", "v1", credentials=creds)

                if recordType == RecordTypes.MAIL.value:
                    try:
                        # First attempt to fetch the message directly
                        try:
                            message = (
                                gmail_service.users()
                                .messages()
                                .get(userId="me", id=file_id, format="full")
                                .execute()
                            )
                        except Exception as access_error:
                            if hasattr(access_error, 'resp') and access_error.resp.status == HttpStatusCode.NOT_FOUND.value:
                                logger.info(f"Message not found with ID {file_id}, searching for related messages...")

                                # Get messageIdHeader from the original mail
                                file_key = await arango_service.get_key_by_external_message_id(file_id)
                                aql_query = """
                                FOR mail IN mails
                                    FILTER mail._key == @file_key
                                    RETURN mail.messageIdHeader
                                """
                                bind_vars = {"file_key": file_key}
                                cursor = arango_service.db.aql.execute(aql_query, bind_vars=bind_vars)
                                message_id_header = next(cursor, None)

                                if not message_id_header:
                                    raise HTTPException(
                                        status_code=HttpStatusCode.NOT_FOUND.value,
                                        detail="Original mail not found"
                                    )

                                # Find all mails with the same messageIdHeader
                                aql_query = """
                                FOR mail IN mails
                                    FILTER mail.messageIdHeader == @message_id_header
                                    AND mail._key != @file_key
                                    RETURN mail._key
                                """
                                bind_vars = {"message_id_header": message_id_header, "file_key": file_key}
                                cursor = arango_service.db.aql.execute(aql_query, bind_vars=bind_vars)
                                related_mail_keys = list(cursor)

                                # Try each related mail ID until we find one that works
                                message = None
                                for related_key in related_mail_keys:
                                    related_mail = await arango_service.get_document(related_key, CollectionNames.RECORDS.value)
                                    related_id = related_mail.get("externalRecordId")
                                    try:
                                        message = (
                                            gmail_service.users()
                                            .messages()
                                            .get(userId="me", id=related_id, format="full")
                                            .execute()
                                        )
                                        if message:
                                            logger.info(f"Found accessible message with ID: {related_id}")
                                            break
                                    except Exception as e:
                                        logger.warning(f"Failed to fetch message with ID {related_id}: {str(e)}")
                                        continue

                                if not message:
                                    raise HTTPException(
                                        status_code=HttpStatusCode.NOT_FOUND.value,
                                        detail="No accessible messages found."
                                    )
                            else:
                                raise access_error

                        # Continue with existing code for processing the message
                        def extract_body(payload: dict) -> str:
                            # If there are no parts, return the direct body data
                            if "parts" not in payload:
                                return payload.get("body", {}).get("data", "")

                            # Search for a text/html part that isn't an attachment (empty filename)
                            for part in payload.get("parts", []):
                                if (
                                    part.get("mimeType") == "text/html"
                                    and part.get("filename", "") == ""
                                ):
                                    content = part.get("body", {}).get("data", "")
                                    return content

                            # Fallback: if no html text, try to use text/plain
                            for part in payload.get("parts", []):
                                if (
                                    part.get("mimeType") == "text/plain"
                                    and part.get("filename", "") == ""
                                ):
                                    content = part.get("body", {}).get("data", "")
                                    return content
                            return ""

                        # Extract the encoded body content
                        mail_content_base64 = extract_body(message.get("payload", {}))
                        # Decode the Gmail URL-safe base64 encoded content; errors are replaced to avoid issues with malformed text
                        mail_content = base64.urlsafe_b64decode(
                            mail_content_base64.encode("ASCII")
                        ).decode("utf-8", errors="replace")

                        # Async generator to stream only the mail content
                        async def message_stream() -> AsyncGenerator[bytes, None]:
                            yield mail_content.encode("utf-8")

                        # Return the streaming response with only the mail body
                        return StreamingResponse(
                            message_stream(), media_type="text/plain"
                        )
                    except Exception as mail_error:
                        logger.error(f"Failed to fetch mail content: {str(mail_error)}")
                        raise HTTPException(
                            status_code=HttpStatusCode.INTERNAL_SERVER_ERROR.value, detail="Failed to fetch mail content"
                        )

                # Handle attachment download
                logger.info(f"Downloading Gmail attachment for record_id: {record_id}")

                # Get file metadata first
                file = await arango_service.get_document(
                    record_id, CollectionNames.FILES.value
                )
                if not file:
                    raise HTTPException(status_code=HttpStatusCode.NOT_FOUND.value, detail="File not found")

                file_name = file.get("name", "")
                mime_type = file.get("mimeType", "application/octet-stream")

                # Get the related message's externalRecordId using AQL
                aql_query = f"""
                FOR v, e IN 1..1 ANY '{CollectionNames.RECORDS.value}/{record_id}' {CollectionNames.RECORD_RELATIONS.value}
                    FILTER e.relationType == '{RecordRelations.ATTACHMENT.value}'
                    RETURN {{
                        messageId: v.externalRecordId,
                        _key: v._key,
                        relationType: e.relationType
                    }}
                """

                cursor = arango_service.db.aql.execute(aql_query)
                messages = list(cursor)

                # First try getting the attachment from Gmail
                try:
                    message_id = None
                    if messages and messages[0]:
                        message = messages[0]
                        message_id = message["messageId"]
                        logger.info(f"Found message ID: {message_id}")
                    else:
                        raise Exception("Related message not found")

                    # Check if file_id is a combined ID (messageId_partId format)
                    actual_attachment_id = file_id
                    if "_" in file_id:
                        try:
                            message_id, part_id = file_id.split("_", 1)

                            # Fetch the message to get the actual attachment ID
                            try:
                                message = (
                                    gmail_service.users()
                                    .messages()
                                    .get(userId="me", id=message_id, format="full")
                                    .execute()
                                )
                            except Exception as access_error:
                                if hasattr(access_error, 'resp') and access_error.resp.status == HttpStatusCode.NOT_FOUND.value:
                                    logger.info(f"Message not found with ID {message_id}, searching for related messages...")

                                    # Get messageIdHeader from the original mail
                                    file_key = await arango_service.get_key_by_external_message_id(message_id)
                                    aql_query = """
                                    FOR mail IN mails
                                        FILTER mail._key == @file_key
                                        RETURN mail.messageIdHeader
                                    """
                                    bind_vars = {"file_key": file_key}
                                    cursor = arango_service.db.aql.execute(aql_query, bind_vars=bind_vars)
                                    message_id_header = next(cursor, None)

                                    if not message_id_header:
                                        raise HTTPException(
                                            status_code=HttpStatusCode.NOT_FOUND.value,
                                            detail="Original mail not found"
                                        )

                                    # Find all mails with the same messageIdHeader
                                    aql_query = """
                                    FOR mail IN mails
                                        FILTER mail.messageIdHeader == @message_id_header
                                        AND mail._key != @file_key
                                        RETURN mail._key
                                    """
                                    bind_vars = {"message_id_header": message_id_header, "file_key": file_key}
                                    cursor = arango_service.db.aql.execute(aql_query, bind_vars=bind_vars)
                                    related_mail_keys = list(cursor)

                                    # Try each related mail ID until we find one that works
                                    message = None
                                    for related_key in related_mail_keys:
                                        related_mail = await arango_service.get_document(related_key, CollectionNames.RECORDS.value)
                                        related_message_id = related_mail.get("externalRecordId")
                                        try:
                                            message = (
                                                gmail_service.users()
                                                .messages()
                                                .get(userId="me", id=related_message_id, format="full")
                                                .execute()
                                            )
                                            if message:
                                                logger.info(f"Found accessible message with ID: {related_message_id}")
                                                message_id = related_message_id  # Update message_id to use the accessible one
                                                break
                                        except Exception as e:
                                            logger.warning(f"Failed to fetch message with ID {related_message_id}: {str(e)}")
                                            continue

                                    if not message:
                                        raise HTTPException(
                                            status_code=HttpStatusCode.NOT_FOUND.value,
                                            detail="No accessible messages found."
                                        )
                                else:
                                    raise access_error

                            if not message or "payload" not in message:
                                raise Exception(f"Message or payload not found for message ID {message_id}")

                            # Search for the part with matching partId
                            parts = message["payload"].get("parts", [])
                            for part in parts:
                                if part.get("partId") == part_id:
                                    actual_attachment_id = part.get("body", {}).get("attachmentId")
                                    if not actual_attachment_id:
                                        raise Exception("Attachment ID not found in part body")
                                    logger.info(f"Found attachment ID: {actual_attachment_id}")
                                    break
                            else:
                                raise Exception("Part ID not found in message")

                        except Exception as e:
                            logger.error(f"Error extracting attachment ID: {str(e)}")
                            raise HTTPException(
                                status_code=HttpStatusCode.BAD_REQUEST.value,
                                detail=f"Invalid attachment ID format: {str(e)}"
                            )

                    # Try to get the attachment with potential fallback message_id
                    try:
                        attachment = (
                            gmail_service.users()
                            .messages()
                            .attachments()
                            .get(userId="me", messageId=message_id, id=actual_attachment_id)
                            .execute()
                        )
                    except Exception as attachment_error:
                        if hasattr(attachment_error, 'resp') and attachment_error.resp.status == HttpStatusCode.NOT_FOUND.value:
                            raise HTTPException(
                                status_code=HttpStatusCode.NOT_FOUND.value,
                                detail="Attachment not found in accessible messages"
                            )
                        raise attachment_error

                    # Decode the attachment data
                    file_data = base64.urlsafe_b64decode(attachment["data"])

                    if convertTo == MimeTypes.PDF.value:
                        with tempfile.TemporaryDirectory() as temp_dir:
                            temp_file_path = os.path.join(temp_dir, file_name)

                            # Write attachment data to temp file
                            with open(temp_file_path, "wb") as f:
                                f.write(file_data)

                            # Convert to PDF
                            pdf_path = await convert_to_pdf(temp_file_path, temp_dir)
                            return StreamingResponse(
                                open(pdf_path, "rb"),
                                media_type="application/pdf",
                                headers={
                                    "Content-Disposition": f'inline; filename="{Path(file_name).stem}.pdf"'
                                },
                            )

                    # Return original file if no conversion requested
                    return StreamingResponse(
                        iter([file_data]), media_type="application/octet-stream"
                    )

                except Exception as gmail_error:
                    logger.info(
                        f"Failed to get attachment from Gmail: {str(gmail_error)}, trying Drive..."
                    )

                    # Try Drive as fallback
                    try:
                        drive_service = build("drive", "v3", credentials=creds)

                        if convertTo == MimeTypes.PDF.value:
                            with tempfile.TemporaryDirectory() as temp_dir:
                                temp_file_path = os.path.join(temp_dir, file_name)

                                # Download from Drive to temp file
                                with open(temp_file_path, "wb") as f:
                                    request = drive_service.files().get_media(
                                        fileId=file_id
                                    )
                                    downloader = MediaIoBaseDownload(f, request)

                                    done = False
                                    while not done:
                                        status, done = downloader.next_chunk()
                                        logger.info(
                                            f"Download {int(status.progress() * 100)}%."
                                        )

                                # Convert to PDF
                                pdf_path = await convert_to_pdf(
                                    temp_file_path, temp_dir
                                )
                                return StreamingResponse(
                                    open(pdf_path, "rb"),
                                    media_type="application/pdf",
                                    headers={
                                        "Content-Disposition": f'inline; filename="{Path(file_name).stem}.pdf"'
                                    },
                                )


                        headers = {
                            "Content-Disposition": f'attachment; filename="{file_name}"'
                        }

                        # Use the same streaming logic as Drive downloads
                        async def file_stream() -> AsyncGenerator[bytes, None]:
                            try:
                                request = drive_service.files().get_media(
                                    fileId=file_id
                                )
                                buffer = io.BytesIO()
                                downloader = MediaIoBaseDownload(buffer, request)

                                done = False
                                while not done:
                                    try:
                                        status, done = downloader.next_chunk()
                                        if status:
                                            logger.debug(
                                                f"Download progress: {int(status.progress() * 100)}%"
                                            )

                                        buffer.seek(0)
                                        chunk = buffer.read()

                                        if chunk:
                                            yield chunk

                                        buffer.seek(0)
                                        buffer.truncate(0)

                                        await asyncio.sleep(0)

                                    except Exception as chunk_error:
                                        logger.error(
                                            f"Error streaming chunk: {str(chunk_error)}"
                                        )
                                        raise HTTPException(
                                            status_code=HttpStatusCode.INTERNAL_SERVER_ERROR.value,
                                            detail="Error during file streaming",
                                        )

                            except Exception as stream_error:
                                logger.error(
                                    f"Error in file stream: {str(stream_error)}"
                                )
                                raise HTTPException(
                                    status_code=HttpStatusCode.INTERNAL_SERVER_ERROR.value,
                                    detail="Error setting up file stream",
                                )
                            finally:
                                buffer.close()

                        return StreamingResponse(
                            file_stream(), media_type=mime_type, headers=headers
                        )

                    except Exception as drive_error:
                        logger.error(
                            f"Failed to get file from both Gmail and Drive. Gmail error: {str(gmail_error)}, Drive error: {str(drive_error)}"
                        )
                        raise HTTPException(
                            status_code=HttpStatusCode.INTERNAL_SERVER_ERROR.value,
                            detail="Failed to download file from both Gmail and Drive",
                        )
            else:
                connector_name = connector.lower().replace(" ", "")
                container: ConnectorAppContainer = request.app.container
                connector: BaseConnector = container.connectors_map.get(connector_name)
                if not connector:
                    raise HTTPException(
                        status_code=HttpStatusCode.NOT_FOUND.value,
                        detail=f"Connector '{connector_name}' not found"
                    )
                buffer = await connector.stream_record(record)
                return buffer
        except Exception as e:
            logger.error(f"Error downloading file: {str(e)}")
            raise HTTPException(
                status_code=HttpStatusCode.INTERNAL_SERVER_ERROR.value, detail=f"Error downloading file: {str(e)}"
            )

    except HTTPException as e:
        raise e
    except Exception as e:
        logger.error("Error downloading file: %s", str(e))
        raise HTTPException(status_code=HttpStatusCode.INTERNAL_SERVER_ERROR.value, detail="Error downloading file")


@router.post("/api/v1/record/buffer/convert")
async def get_record_stream(request: Request, file: UploadFile = File(...)) -> StreamingResponse:
    request.query_params.get("from")
    to_format = request.query_params.get("to")

    if to_format == MimeTypes.PDF.value:
        try:
            with tempfile.TemporaryDirectory() as tmpdir:
                try:
                    ppt_path = os.path.join(tmpdir, file.filename)
                    with open(ppt_path, "wb") as f:
                        f.write(await file.read())

                    conversion_cmd = [
                        "libreoffice",
                        "--headless",
                        "--convert-to",
                        "pdf",
                        "--outdir",
                        tmpdir,
                        ppt_path,
                    ]
                    process = await asyncio.create_subprocess_exec(
                        *conversion_cmd,
                        stdout=asyncio.subprocess.PIPE,
                        stderr=asyncio.subprocess.PIPE,
                    )

                    try:
                        conversion_output, conversion_error = await asyncio.wait_for(
                            process.communicate(), timeout=30.0
                        )
                    except asyncio.TimeoutError:
                        process.terminate()
                        try:
                            await asyncio.wait_for(process.wait(), timeout=5.0)
                        except asyncio.TimeoutError:
                            process.kill()
                        logger.error(
                            "LibreOffice conversion timed out after 30 seconds"
                        )
                        raise HTTPException(
                            status_code=HttpStatusCode.INTERNAL_SERVER_ERROR.value, detail="PDF conversion timed out"
                        )

                    pdf_filename = file.filename.rsplit(".", 1)[0] + ".pdf"
                    pdf_path = os.path.join(tmpdir, pdf_filename)

                    if process.returncode != 0:
                        error_msg = f"LibreOffice conversion failed: {conversion_error.decode('utf-8', errors='replace')}"
                        logger.error(error_msg)
                        raise HTTPException(
                            status_code=HttpStatusCode.INTERNAL_SERVER_ERROR.value, detail="Failed to convert file to PDF"
                        )

                    if not os.path.exists(pdf_path):
                        raise FileNotFoundError(
                            "PDF conversion failed - output file not found"
                        )

                    async def file_iterator() -> AsyncGenerator[bytes, None]:
                        try:
                            with open(pdf_path, "rb") as pdf_file:
                                yield await asyncio.to_thread(pdf_file.read)
                        except Exception as e:
                            logger.error(f"Error reading PDF file: {str(e)}")
                            raise HTTPException(
                                status_code=HttpStatusCode.INTERNAL_SERVER_ERROR.value,
                                detail="Error reading converted PDF file",
                            )

                    return StreamingResponse(
                        file_iterator(),
                        media_type="application/pdf",
                        headers={
                            "Content-Disposition": f"attachment; filename={pdf_filename}"
                        },
                    )

                except FileNotFoundError as e:
                    logger.error(str(e))
                    raise HTTPException(status_code=HttpStatusCode.INTERNAL_SERVER_ERROR.value, detail=str(e))
                except Exception as e:
                    logger.error(f"Conversion error: {str(e)}")
                    raise HTTPException(
                        status_code=HttpStatusCode.INTERNAL_SERVER_ERROR.value, detail=f"Conversion error: {str(e)}"
                    )
        finally:
            await file.close()

    raise HTTPException(status_code=HttpStatusCode.BAD_REQUEST.value, detail="Invalid conversion request")


async def get_admin_webhook_handler(request: Request) -> Optional[AdminWebhookHandler]:
    try:
        container: ConnectorAppContainer = request.app.container
        admin_webhook_handler = container.admin_webhook_handler()
        return admin_webhook_handler
    except Exception as e:
        logger.warning(f"Failed to get admin webhook handler: {str(e)}")
        return None


@router.post("/admin/webhook")
@inject
async def handle_admin_webhook(request: Request, background_tasks: BackgroundTasks) -> Optional[Dict[str, Any]]:
    """Handle incoming webhook notifications from Google Workspace Admin"""
    try:
        verifier = WebhookAuthVerifier(logger)
        if not await verifier.verify_request(request):
            raise HTTPException(status_code=HttpStatusCode.UNAUTHORIZED.value, detail="Unauthorized webhook request")

        admin_webhook_handler = await get_admin_webhook_handler(request)

        if admin_webhook_handler is None:
            logger.warning(
                "Admin webhook handler not yet initialized - skipping webhook processing"
            )
            return {
                "status": "skipped",
                "message": "Webhook handler not yet initialized",
            }

        # Try to get the request body, handle empty body case
        try:
            body = await request.json()
        except json.JSONDecodeError:
            # This might be a verification request
            logger.info(
                "Received request with empty/invalid JSON body - might be verification request"
            )
            return {"status": "accepted", "message": "Verification request received"}

        logger.info("📥 Incoming admin webhook request: %s", body)

        # Get the event type from the events array
        events = body.get("events", [])
        if not events:
            raise HTTPException(
                status_code=HttpStatusCode.BAD_REQUEST.value, detail="No events found in webhook body"
            )

        event_type = events[0].get("name")  # We'll process the first event
        if not event_type:
            raise HTTPException(
                status_code=HttpStatusCode.BAD_REQUEST.value, detail="Missing event name in webhook body"
            )

        # Process notification in background
        background_tasks.add_task(
            admin_webhook_handler.process_notification, event_type, body
        )
        return {"status": "accepted"}

    except Exception as e:
        logger.error("Error processing webhook: %s", str(e))
        raise HTTPException(
            status_code=HttpStatusCode.INTERNAL_SERVER_ERROR.value, detail=str(e)
        )


async def convert_to_pdf(file_path: str, temp_dir: str) -> str:
    """Helper function to convert file to PDF"""
    pdf_path = os.path.join(temp_dir, f"{Path(file_path).stem}.pdf")

    try:
        conversion_cmd = [
            "soffice",
            "--headless",
            "--convert-to",
            "pdf",
            "--outdir",
            temp_dir,
            file_path,
        ]
        process = await asyncio.create_subprocess_exec(
            *conversion_cmd,
            stdout=asyncio.subprocess.PIPE,
            stderr=asyncio.subprocess.PIPE,
        )

        # Add timeout to communicate
        try:
            conversion_output, conversion_error = await asyncio.wait_for(
                process.communicate(), timeout=30.0
            )
        except asyncio.TimeoutError:
            # Make sure to terminate the process if it times out
            process.terminate()
            try:
                await asyncio.wait_for(process.wait(), timeout=5.0)
            except asyncio.TimeoutError:
                process.kill()  # Force kill if termination takes too long
            logger.error("LibreOffice conversion timed out after 30 seconds")
            raise HTTPException(status_code=HttpStatusCode.INTERNAL_SERVER_ERROR.value, detail="PDF conversion timed out")

        if process.returncode != 0:
            error_msg = f"LibreOffice conversion failed: {conversion_error.decode('utf-8', errors='replace')}"
            logger.error(error_msg)
            raise HTTPException(status_code=HttpStatusCode.INTERNAL_SERVER_ERROR.value, detail="Failed to convert file to PDF")

        if os.path.exists(pdf_path):
            return pdf_path
        else:
            raise HTTPException(
                status_code=HttpStatusCode.INTERNAL_SERVER_ERROR.value, detail="PDF conversion failed - output file not found"
            )
    except asyncio.TimeoutError:
        # This catch is for any other timeout that might occur
        logger.error("Timeout during PDF conversion")
        raise HTTPException(status_code=HttpStatusCode.INTERNAL_SERVER_ERROR.value, detail="PDF conversion timed out")
    except Exception as conv_error:
        logger.error(f"Error during conversion: {str(conv_error)}")
        raise HTTPException(status_code=HttpStatusCode.INTERNAL_SERVER_ERROR.value, detail="Error converting file to PDF")


async def get_service_account_credentials(org_id: str, user_id: str, logger, arango_service, google_token_handler, container,connector: str) -> google.oauth2.credentials.Credentials:
    """Helper function to get service account credentials"""
    try:
        service_creds_lock = container.service_creds_lock()

        async with service_creds_lock:
            if not hasattr(container, 'service_creds_cache'):
                container.service_creds_cache = {}
                logger.info("Created service credentials cache")

            cache_key = f"{org_id}_{user_id}"
            logger.info(f"Service account cache key: {cache_key}")

            if cache_key in container.service_creds_cache:
                logger.info(f"Service account cache hit: {cache_key}")
                return container.service_creds_cache[cache_key]

            # Cache miss - create new credentials
            logger.info(f"Service account cache miss: {cache_key}. Creating new credentials.")

            # Get user email
            user = await arango_service.get_user_by_user_id(user_id)
            if not user:
                raise Exception(f"User not found: {user_id}")

            # Create new credentials
            SCOPES = GOOGLE_CONNECTOR_ENTERPRISE_SCOPES
            credentials_json = await google_token_handler.get_enterprise_token(org_id,app_name=connector)
            credentials = service_account.Credentials.from_service_account_info(
                credentials_json, scopes=SCOPES
            )
            credentials = credentials.with_subject(user["email"])

            # Cache the credentials
            container.service_creds_cache[cache_key] = credentials
            logger.info(f"Cached new service credentials for {cache_key}")

            return credentials

    except Exception as e:
        logger.error(f"Error getting service account credentials: {str(e)}")
        raise HTTPException(
            status_code=HttpStatusCode.INTERNAL_SERVER_ERROR.value, detail="Error accessing service account credentials"
        )

async def get_user_credentials(org_id: str, user_id: str, logger, google_token_handler, container,connector: str) -> google.oauth2.credentials.Credentials:
    """Helper function to get cached user credentials"""
    try:
        cache_key = f"{org_id}_{user_id}_{connector}"
        user_creds_lock = container.user_creds_lock()

        async with user_creds_lock:
            if not hasattr(container, 'user_creds_cache'):
                container.user_creds_cache = {}
                logger.info("Created user credentials cache")

            logger.info(f"User credentials cache key: {cache_key}")

            if cache_key in container.user_creds_cache:
                creds = container.user_creds_cache[cache_key]
                logger.info(f"Expiry time: {creds.expiry}")
                expiry = creds.expiry

                try:
                    now = datetime.now(timezone.utc).replace(tzinfo=None)
                    # Add 5 minute buffer before expiry to ensure we refresh early
                    buffer_time = timedelta(minutes=5)

                    if expiry and (expiry - buffer_time) > now:
                        logger.info(f"User credentials cache hit: {cache_key}")
                        return creds
                    else:
                        logger.info(f"User credentials expired or expiring soon for {cache_key}")
                        # Remove expired credentials from cache
                        container.user_creds_cache.pop(cache_key, None)
                except Exception as e:
                    logger.error(f"Failed to check credentials for {cache_key}: {str(e)}")
                    container.user_creds_cache.pop(cache_key, None)
            # Cache miss or expired - create new credentials
            logger.info(f"User credentials cache miss: {cache_key}. Creating new credentials.")

            # Create new credentials
            SCOPES = await google_token_handler.get_account_scopes(app_name=connector)
            # Refresh token
            await google_token_handler.refresh_token(org_id, user_id,app_name=connector)
            creds_data = await google_token_handler.get_individual_token(org_id, user_id,app_name=connector)

            if not creds_data.get("access_token"):
                raise HTTPException(
                    status_code=HttpStatusCode.UNAUTHORIZED.value,
                    detail="Invalid credentials. Access token not found",
                )

            required_keys = {
                CredentialKeys.ACCESS_TOKEN.value: "Access token not found",
                CredentialKeys.REFRESH_TOKEN.value: "Refresh token not found",
                CredentialKeys.CLIENT_ID.value: "Client ID not found",
                CredentialKeys.CLIENT_SECRET.value: "Client secret not found",
            }

            for key, error_detail in required_keys.items():
                if not creds_data.get(key):
                    logger.error(f"Missing {key} in credentials")
                    raise HTTPException(
                        status_code=HttpStatusCode.UNAUTHORIZED.value,
                        detail=f"Invalid credentials. {error_detail}",
                    )

            access_token = creds_data.get(CredentialKeys.ACCESS_TOKEN.value)
            refresh_token = creds_data.get(CredentialKeys.REFRESH_TOKEN.value)
            client_id = creds_data.get(CredentialKeys.CLIENT_ID.value)
            client_secret = creds_data.get(CredentialKeys.CLIENT_SECRET.value)

            new_creds = google.oauth2.credentials.Credentials(
                token=access_token,
                refresh_token=refresh_token,
                token_uri="https://oauth2.googleapis.com/token",
                client_id=client_id,
                client_secret=client_secret,
                scopes=SCOPES,
            )

            # Update token expiry time - make it timezone-naive for Google client compatibility
            token_expiry = datetime.fromtimestamp(
                creds_data.get("access_token_expiry_time", 0) / 1000, timezone.utc
            ).replace(tzinfo=None)  # Convert to naive UTC for Google client compatibility
            new_creds.expiry = token_expiry

            # Cache the credentials
            container.user_creds_cache[cache_key] = new_creds
            logger.info(f"Cached new user credentials for {cache_key} with expiry: {new_creds.expiry}")

            return new_creds

    except Exception as e:
        logger.error(f"Error getting user credentials: {str(e)}")
        # Remove from cache if there's an error
        if hasattr(container, 'user_creds_cache'):
            container.user_creds_cache.pop(cache_key, None)
        raise HTTPException(
            status_code=HttpStatusCode.INTERNAL_SERVER_ERROR.value, detail="Error accessing user credentials"
        )


@router.get("/api/v1/records")
@inject
async def get_records(
    request:Request,
    arango_service: BaseArangoService = Depends(get_arango_service),
    page: int = 1,
    limit: int = 20,
    search: Optional[str] = None,
    record_types: Optional[str] = Query(None, description="Comma-separated list of record types"),
    origins: Optional[str] = Query(None, description="Comma-separated list of origins"),
    connectors: Optional[str] = Query(None, description="Comma-separated list of connectors"),
    indexing_status: Optional[str] = Query(None, description="Comma-separated list of indexing statuses"),
    permissions: Optional[str] = Query(None, description="Comma-separated list of permissions"),
    date_from: Optional[int] = None,
    date_to: Optional[int] = None,
    sort_by: str = "createdAtTimestamp",
    sort_order: str = "desc",
    source: str = "all",
) -> Optional[Dict]:
    """
    List all records the user can access (from all KBs, folders, and direct connector permissions), with filters.
    """
    try:
        container = request.app.container
        logger = container.logger()

        user_id = request.state.user.get("userId")
        org_id = request.state.user.get("orgId")

        logger.info(f"Looking up user by user_id: {user_id}")
        user = await arango_service.get_user_by_user_id(user_id=user_id)

        if not user:
            logger.warning(f"⚠️ User not found for user_id: {user_id}")
            return {
                "success": False,
                "code": 404,
                "reason": f"User not found for user_id: {user_id}"
            }
        user_key = user.get('_key')

        skip = (page - 1) * limit
        sort_order = sort_order.lower() if sort_order.lower() in ["asc", "desc"] else "desc"
        sort_by = sort_by if sort_by in [
            "recordName", "createdAtTimestamp", "updatedAtTimestamp", "recordType", "origin", "indexingStatus"
        ] else "createdAtTimestamp"

        # Parse comma-separated strings into lists
        parsed_record_types = _parse_comma_separated_str(record_types)
        parsed_origins = _parse_comma_separated_str(origins)
        parsed_connectors = _parse_comma_separated_str(connectors)
        parsed_indexing_status = _parse_comma_separated_str(indexing_status)
        parsed_permissions = _parse_comma_separated_str(permissions)

        records, total_count, available_filters = await arango_service.get_records(
            user_id=user_key,
            org_id=org_id,
            skip=skip,
            limit=limit,
            search=search,
            record_types=parsed_record_types,
            origins=parsed_origins,
            connectors=parsed_connectors,
            indexing_status=parsed_indexing_status,
            permissions=parsed_permissions,
            date_from=date_from,
            date_to=date_to,
            sort_by=sort_by,
            sort_order=sort_order,
            source=source,
        )

        total_pages = (total_count + limit - 1) // limit

        applied_filters = {
            k: v for k, v in {
                "search": search,
                "recordTypes": parsed_record_types,
                "origins": parsed_origins,
                "connectors": parsed_connectors,
                "indexingStatus": parsed_indexing_status,
                "source": source if source != "all" else None,
                "dateRange": {"from": date_from, "to": date_to} if date_from or date_to else None,
            }.items() if v
        }

        return {
            "records": records,
            "pagination": {
                "page": page,
                "limit": limit,
                "totalCount": total_count,
                "totalPages": total_pages,
            },
            "filters": {
                "applied": applied_filters,
                "available": available_filters,
            }
        }
    except Exception as e:
        logger.error(f"❌ Failed to list all records: {str(e)}")
        return {
            "records": [],
            "pagination": {"page": page, "limit": limit, "totalCount": 0, "totalPages": 0},
            "filters": {"applied": {}, "available": {}},
            "error": str(e),
        }

@router.get("/api/v1/records/{record_id}")
@inject
async def get_record_by_id(
    record_id: str,
    request: Request,
    arango_service: BaseArangoService = Depends(get_arango_service),
) -> Optional[Dict]:
    """
    Check if the current user has access to a specific record
    """
    try:
        container = request.app.container
        logger = container.logger()
        user_id = request.state.user.get("userId")
        org_id = request.state.user.get("orgId")

        has_access = await arango_service.check_record_access_with_details(
            user_id=user_id,
            org_id=org_id,
            record_id=record_id,
        )
        logger.info(f"🚀 has_access: {has_access}")
        if has_access:
            return has_access
        else:
            raise HTTPException(
                status_code=404, detail="You do not have access to this record"
            )
    except Exception as e:
        logger.error(f"Error checking record access: {str(e)}")
        raise HTTPException(status_code=500, detail="Failed to check record access")

@router.delete("/api/v1/records/{record_id}")
@inject
async def delete_record(
    record_id: str,
    request: Request,
    arango_service: BaseArangoService = Depends(get_arango_service),
) -> Dict:
    """
    Delete a specific record with permission validation
    """
    try:
        container = request.app.container
        logger = container.logger()
        user_id = request.state.user.get("userId")
        logger.info(f"🗑️ Attempting to delete record {record_id}")

        result = await arango_service.delete_record(
            record_id=record_id,
            user_id=user_id
        )

        if result["success"]:
            logger.info(f"✅ Successfully deleted record {record_id}")
            return {
                "success": True,
                "message": f"Record {record_id} deleted successfully",
                "recordId": record_id,
                "connector": result.get("connector"),
                "timestamp": result.get("timestamp")
            }
        else:
            logger.error(f"❌ Failed to delete record {record_id}: {result.get('reason')}")
            raise HTTPException(
                status_code=result.get("code", 500),
                detail=result.get("reason", "Failed to delete record")
            )

    except HTTPException:
        raise
    except Exception as e:
        logger.error(f"❌ Error deleting record {record_id}: {str(e)}")
        raise HTTPException(
            status_code=500,
            detail=f"Internal server error while deleting record: {str(e)}"
        )

@router.post("/api/v1/records/{record_id}/reindex")
@inject
async def reindex_single_record(
    record_id: str,
    request: Request,
    arango_service: BaseArangoService = Depends(get_arango_service),
) -> Dict:
    """
    Reindex a single record with permission validation
    """
    try:
        container = request.app.container
        logger = container.logger()
        user_id = request.state.user.get("userId")
        org_id = request.state.user.get("orgId")

        logger.info(f"🔄 Attempting to reindex record {record_id}")

        result = await arango_service.reindex_single_record(
            record_id=record_id,
            user_id=user_id,
            org_id=org_id,
            request=request
        )

        if result["success"]:
            logger.info(f"✅ Successfully initiated reindex for record {record_id}")
            return {
                "success": True,
                "message": f"Reindex initiated for record {record_id}",
                "recordId": result.get("recordId"),
                "recordName": result.get("recordName"),
                "connector": result.get("connector"),
                "eventPublished": result.get("eventPublished"),
                "userRole": result.get("userRole")
            }
        else:
            logger.error(f"❌ Failed to reindex record {record_id}: {result.get('reason')}")
            raise HTTPException(
                status_code=result.get("code", 500),
                detail=result.get("reason", "Failed to reindex record")
            )

    except HTTPException:
        raise
    except Exception as e:
        logger.error(f"❌ Error reindexing record {record_id}: {str(e)}")
        raise HTTPException(
            status_code=500,
            detail=f"Internal server error while reindexing record: {str(e)}"
        )

@router.post("/api/v1/records/reindex-failed")
@inject
async def reindex_failed_records(
    request: Request,
    arango_service: BaseArangoService = Depends(get_arango_service),
) -> Dict:
    """
    Reindex all failed records for a specific connector with permission validation
    """
    try:
        container = request.app.container
        logger = container.logger()
        user_id = request.state.user.get("userId")
        org_id = request.state.user.get("orgId")

        request_body = await request.json()

        logger.info(f"🔄 Attempting to reindex failed {request_body.get('connector')} records")

        result = await arango_service.reindex_failed_connector_records(
            user_id=user_id,
            org_id=org_id,
            connector=request_body.get('connector'),
            origin=request_body.get('origin')
        )

        if result["success"]:
            logger.info(f"✅ Successfully initiated reindex for failed {request_body.get('connector')} records")
            return {
                "success": True,
                "message": result.get("message"),
                "connector": result.get("connector"),
                "origin": result.get("origin"),
                "userPermissionLevel": result.get("user_permission_level"),
                "eventPublished": result.get("event_published")
            }
        else:
            logger.error(f"❌ Failed to reindex failed records: {result.get('reason')}")
            raise HTTPException(
                status_code=result.get("code", 500),
                detail=result.get("reason", "Failed to reindex failed records")
            )

    except HTTPException:
        raise
    except Exception as e:
        logger.error(f"❌ Error reindexing failed records: {str(e)}")
        raise HTTPException(
            status_code=500,
            detail=f"Internal server error while reindexing failed records: {str(e)}"
        )

@router.get("/api/v1/stats")
async def get_connector_stats_endpoint(
    org_id: str,
    connector: str,
    arango_service: BaseArangoService = Depends(get_arango_service)
)-> Dict[str, Any]:
    result = await arango_service.get_connector_stats(org_id, connector)

    if result["success"]:
        return {"success": True, "data": result["data"]}
    else:
        raise HTTPException(status_code=500, detail=result["message"])


@router.get("/api/v1/connectors/config/{app_name}")
async def get_connector_config(
    app_name: str,
    request: Request,
    arango_service: BaseArangoService = Depends(get_arango_service)
) -> Dict[str, Any]:
    """
    Retrieve connector configuration using registry metadata and etcd (no DB requirement).
    """
    try:
        container = request.app.container
        logger = container.logger()
        logger.info(f"Getting connector config for {app_name}")

        # Read connector metadata from registry (source of truth)
        connector_registry = request.app.state.connector_registry
        registry_entry = await connector_registry.get_connector_by_name(app_name)
        if not registry_entry:
            raise HTTPException(status_code=404, detail=f"Connector {app_name} not found in registry")

        # Load config from etcd (may be empty on first load)
        try:
            config_service = container.config_service()
            filtered_app_name = _sanitize_app_name(app_name)
            config_key: str = f"/services/connectors/{filtered_app_name}/config"
            config: Optional[Dict[str, Any]] = await config_service.get_config(config_key)
        except Exception as e:
            logger.error(f"Failed to load config from etcd for {app_name}: {e}")
            raise HTTPException(status_code=500, detail=f"Failed to load config from etcd for {app_name}")

        if not config:
            config = {"auth": {}, "sync": {}, "filters": {}}
        config = config.copy() if config else {"auth": {}, "sync": {}, "filters": {}}
        config.pop("credentials", None)
        config.pop("oauth", None)
        response_dict: Dict[str, Any] = {
            "name": registry_entry["name"],
            "appGroupId": registry_entry.get("appGroupId"),
            "appGroup": registry_entry.get("appGroup"),
            "authType": registry_entry.get("authType"),
            "appDescription": registry_entry.get("appDescription", ""),
            "appCategories": registry_entry.get("appCategories", []),
            "supportsRealtime": registry_entry.get("supportsRealtime", False),
            "supportsSync": registry_entry.get("supportsSync", False),
            "iconPath": registry_entry.get("iconPath", "/assets/icons/connectors/default.svg"),
            "config": config,
            "isActive": registry_entry.get("isActive", False),
            "isConfigured": registry_entry.get("isConfigured", False),
            "isAuthenticated": registry_entry.get("isAuthenticated", False),
        }

        return {"success": True, "config": response_dict}
    except HTTPException:
        raise
    except Exception as e:
        logger = request.app.container.logger()
        logger.error(f"Failed to get connector config for {app_name}: {e}")
        raise HTTPException(status_code=500, detail=f"Failed to get connector config for {app_name}")


@router.get("/api/v1/connectors")
async def get_connectors(
    request: Request,
) -> Dict[str, Any]:
    """
    Retrieve all available connectors.

    Args:
        request: FastAPI request object

    Returns:
        Dict containing success status and list of connectors

    Raises:
        HTTPException: 404 if no connectors found
    """
    connector_registry = request.app.state.connector_registry
    result: Optional[List[Dict[str, Any]]] = await connector_registry.get_all_connectors()

    if result:
        return {"success": True, "connectors": result}
    else:
        raise HTTPException(status_code=404, detail="No connectors found")

@router.get("/api/v1/connectors/active")
async def get_active_connector(
    request: Request,
    arango_service: BaseArangoService = Depends(get_arango_service),
) -> Dict[str, Any]:
    """
    Get active connectors.
    """
    connector_registry = request.app.state.connector_registry
    result: List[Dict[str, Any]] = await connector_registry.get_active_connector()
    return {"success": True, "connectors": result}


@router.get("/api/v1/connectors/inactive")
async def get_inactive_connector(
    request: Request,
    arango_service: BaseArangoService = Depends(get_arango_service),
) -> Dict[str, Any]:
    """
    Get inactive connectors.
    """
    connector_registry = request.app.state.connector_registry
    result: List[Dict[str, Any]] = await connector_registry.get_inactive_connector()
    return {"success": True, "connectors": result}

@router.get("/api/v1/connectors/schema/{app_name}")
async def get_connector_schema(
    app_name: str,
    request: Request,
    arango_service: BaseArangoService = Depends(get_arango_service)
) -> Dict[str, Any]:
    """
    Retrieve connector schema from database config.

    Args:
        app_name: Name of the connector
        request: FastAPI request object
        arango_service: Injected ArangoService dependency

    Returns:
        Dict containing success status and connector schema

    Raises:
        HTTPException: 404 if connector not found
    """
    container = request.app.container
    logger = container.logger()
    logger.info(f"Getting connector schema for {app_name}")
    connector_registry = request.app.state.connector_registry
    result: Optional[Dict[str, Any]] = await connector_registry.get_connector_by_name(app_name)
    if not result:
        raise HTTPException(status_code=404, detail=f"Connector {app_name} not found")

    # Return the config object as schema
    schema = result.get("config", {})

    return {"success": True, "schema": schema}


@router.get("/api/v1/connectors/{app_name}/oauth/authorize")
async def get_oauth_authorization_url(
    app_name: str,
    request: Request,
    base_url: Optional[str] = Query(None),
    arango_service: BaseArangoService = Depends(get_arango_service),
) -> Dict[str, Any]:
    """
    Get OAuth authorization URL for a connector.

    Args:
        app_name: Name of the connector
        request: FastAPI request object
        arango_service: Injected ArangoService dependency

    Returns:
        Dict containing authorization URL and state
    """
    container = request.app.container
    logger = container.logger()

    try:
        # Get connector metadata from registry (source of truth)
        connector_registry = request.app.state.connector_registry
        registry_entry = await connector_registry.get_connector_by_name(app_name)
        if not registry_entry:
            raise HTTPException(status_code=404, detail=f"Connector {app_name} not found")

        # Check if it's an OAuth connector
        if (registry_entry.get('authType') or '').upper() not in ['OAUTH', 'OAUTH_ADMIN_CONSENT']:
            raise HTTPException(status_code=400, detail=f"Connector {app_name} does not support OAuth")

        # Get OAuth configuration from etcd
        config_service = container.config_service()
        filtered_app_name = _sanitize_app_name(app_name)
        config_key = f"/services/connectors/{filtered_app_name}/config"
        config = await config_service.get_config(config_key)
        if not config or not config.get('auth'):
            raise HTTPException(status_code=400, detail=f"OAuth configuration not found for {app_name}")

        auth_config = config['auth']

        # Get OAuth configuration from registry metadata
        connector_auth_config = registry_entry.get('config', {}).get('auth', {})
        redirect_uri = connector_auth_config.get('redirectUri', '')
<<<<<<< HEAD
        authorize_url = auth_config.get('authorizeUrl') or connector_auth_config.get('authorizeUrl', '')
        token_url = auth_config.get('tokenUrl') or connector_auth_config.get('tokenUrl', '')
        scopes = connector_auth_config.get('scopes', [])
=======
        authorize_url = connector_auth_config.get('authorizeUrl', '')
        token_url = connector_auth_config.get('tokenUrl', '')
        connector_auth_config.get('scopes', [])
>>>>>>> e7b2303b

        if not redirect_uri:
            raise HTTPException(status_code=400, detail=f"Redirect URI not configured for {app_name}")

        if not authorize_url or not token_url:
            raise HTTPException(status_code=400, detail=f"OAuth URLs not configured for {app_name}")

        # Create OAuth config using the OAuth service
        from app.connectors.core.base.token_service.oauth_service import (
            OAuthProvider,
        )
        if base_url and len(base_url) > 0:
            redirect_uri = f"{base_url.rstrip('/')}/{redirect_uri}"
        else:
            endpoint_keys = '/services/endpoints'
            endpoints = await config_service.get_config(endpoint_keys,use_cache=False)
            base_url = endpoints.get('frontendPublicUrl', 'http://localhost:3001')
            redirect_uri = f"{base_url.rstrip('/')}/{redirect_uri}"

        oauth_config = get_oauth_config(app_name, auth_config)


        # Create OAuth provider and generate authorization URL
        oauth_provider = OAuthProvider(
            config=oauth_config,
            key_value_store=container.key_value_store(),
            credentials_path=f"/services/connectors/{filtered_app_name}/config"
        )
        # Generate authorization URL using OAuth provider
        # Add provider-specific parameters to ensure refresh_token is issued where applicable
        extra_params = {}
        if app_name.upper() in ['DRIVE', 'GMAIL']:
            # Google requires these for refresh_token on repeated consents
            extra_params.update({
                'access_type': 'offline',
                'prompt': 'consent',
                'include_granted_scopes': 'true',
            })

        auth_url = await oauth_provider.start_authorization(**extra_params)

        # Clean up OAuth provider
        await oauth_provider.close()

        # Add tenant-specific parameters for Microsoft
        if app_name.upper() == 'ONEDRIVE':
            # Add Microsoft-specific parameters
            from urllib.parse import parse_qs, urlencode, urlparse
            parsed_url = urlparse(auth_url)
            params = parse_qs(parsed_url.query)
            params['response_mode'] = ['query']
            if (registry_entry.get('authType') or '').upper() == 'OAUTH_ADMIN_CONSENT':
                params['prompt'] = ['admin_consent']

            # Rebuild URL with additional parameters
            auth_url = f"{parsed_url.scheme}://{parsed_url.netloc}{parsed_url.path}?{urlencode(params, doseq=True)}"

        # Extract state from the authorization URL for response
        from urllib.parse import parse_qs, urlparse
        parsed_url = urlparse(auth_url)
        query_params = parse_qs(parsed_url.query)
        state = query_params.get('state', [None])[0]

        return {
            "success": True,
            "authorizationUrl": auth_url,
            "state": state
        }

    except Exception as e:
        logger.error(f"Error generating OAuth URL for {app_name}: {str(e)}")
        raise HTTPException(status_code=500, detail=f"Failed to generate OAuth URL: {str(e)}")


@router.get("/api/v1/connectors/{app_name}/oauth/callback")
async def handle_oauth_callback(
    app_name: str,
    request: Request,
    code: Optional[str] = Query(None),
    state: Optional[str] = Query(None),
    error: Optional[str] = Query(None),
    base_url: Optional[str] = Query(None),
    arango_service: BaseArangoService = Depends(get_arango_service),
) -> Dict[str, Any]:
    """GET callback handler for OAuth redirects.
    This endpoint processes the OAuth callback and redirects to the frontend with the result.
    """
    container = request.app.container
    logger = container.logger()
    config_service = container.config_service()
    connector_registry = request.app.state.connector_registry

    try:

        connector_name = app_name

        async def _get_settings_base_path() -> str:
            """Decide frontend settings base path by org account type.
            Falls back to individual when unknown.
            """
            try:
                orgs = await arango_service.get_all_documents(CollectionNames.ORGS.value)
                if isinstance(orgs, list) and len(orgs) > 0:
                    account_type = str((orgs[0] or {}).get("accountType", "")).lower()
                    if account_type in ["business", "organization", "enterprise"]:
                        return "/account/company-settings/settings/connector"
            except Exception:
                pass
            return "/account/individual/settings/connector"

        settings_base_path = await _get_settings_base_path()

        # Normalize common non-errors coming from frontend as strings
        if error in ["null", "undefined", "None", ""]:
            error = None

        # Check for OAuth errors
        if error:
            logger.error(f"OAuth error for {app_name}: {error}")
            return {"success": False, "error": error, "redirect_url": f"{base_url}/connectors/oauth/callback/{connector_name}?oauth_error={error}"}


        if not code or not state:
            logger.error(f"Missing OAuth parameters for {app_name}")
            return {"success": False, "error": "missing_parameters", "redirect_url": f"{base_url}/connectors/oauth/callback/{connector_name}?oauth_error=missing_parameters"}

        # Process OAuth callback directly here
        logger.info(f"Processing OAuth callback for {app_name}")

        # Get connector metadata from registry (source of truth)
        registry_entry = await connector_registry.get_connector_by_name(app_name)
        if not registry_entry:
            logger.error(f"Connector {app_name} not found")
            return {"success": False, "error": "connector_not_found", "redirect_url": f"{base_url}/connectors/oauth/callback/{connector_name}?oauth_error=connector_not_found"}

        # Get OAuth configuration
        filtered_app_name = _sanitize_app_name(app_name)
        config_key = f"/services/connectors/{filtered_app_name}/config"
        config = await config_service.get_config(config_key)

        if not config or not config.get('auth'):
            logger.error(f"OAuth configuration not found for {app_name}")
            return {"success": False, "error": "config_not_found", "redirect_url": f"{base_url}/connectors/oauth/callback/{connector_name}?oauth_error=config_not_found"}

        auth_config = config['auth']

        # Get OAuth configuration from registry metadata
        connector_auth_config = registry_entry.get('config', {}).get('auth', {})
        redirect_uri = connector_auth_config.get('redirectUri', '')
<<<<<<< HEAD
        authorize_url = auth_config.get('authorizeUrl') or connector_auth_config.get('authorizeUrl', '')
        token_url = auth_config.get('tokenUrl') or connector_auth_config.get('tokenUrl', '')
        scopes = connector_auth_config.get('scopes', [])
=======
        authorize_url = connector_auth_config.get('authorizeUrl', '')
        token_url = connector_auth_config.get('tokenUrl', '')
        connector_auth_config.get('scopes', [])
>>>>>>> e7b2303b

        if not redirect_uri:
            return {"success": False, "error": "redirect_uri_not_configured", "redirect_url": f"{base_url}/connectors/oauth/callback/{connector_name}?oauth_error=redirect_uri_not_configured"}

        if not authorize_url or not token_url:
            return {"success": False, "error": "oauth_urls_not_configured", "redirect_url": f"{base_url}/connectors/oauth/callback/{connector_name}?oauth_error=oauth_urls_not_configured"}

        # Create OAuth config using the OAuth service
        from app.connectors.core.base.token_service.oauth_service import (
            OAuthProvider,
        )
        if base_url and len(base_url) > 0:
            redirect_uri = f"{base_url.rstrip('/')}/{redirect_uri}"
        else:
            endpoint_keys = '/services/endpoints'
            endpoints = await config_service.get_config(endpoint_keys,use_cache=False)
            base_url = endpoints.get('frontendPublicUrl', 'http://localhost:3001')
            redirect_uri = f"{base_url.rstrip('/')}/{redirect_uri}"

        oauth_config = get_oauth_config(app_name, auth_config)

        # Create OAuth provider and exchange code for token
        oauth_provider = OAuthProvider(
            config=oauth_config,
            key_value_store=container.key_value_store(),
            credentials_path=f"/services/connectors/{filtered_app_name}/config"
        )

        # Exchange code for token using OAuth provider (ensure cleanup)
        try:
            token = await oauth_provider.handle_callback(code, state)
        finally:
            await oauth_provider.close()

        # Validate token before storing
        if not token or not token.access_token:
            logger.error(f"Invalid token received for {app_name}")
            return {"success": False, "error": "invalid_token", "redirect_url": f"{base_url}/connectors/oauth/callback/{connector_name}?oauth_error=invalid_token"}

        logger.info(f"OAuth tokens stored successfully for {app_name}")

        # Refresh configuration cache so subsequent reads see latest credentials
        try:
            config_service = container.config_service()
            kv_store = container.key_value_store()
            updated_config = await kv_store.get_key(f"/services/connectors/{filtered_app_name}/config")
            if isinstance(updated_config, dict):
                await config_service.set_config(f"/services/connectors/{filtered_app_name}/config", updated_config)
                logger.info(f"Refreshed config cache for {app_name} after OAuth callback")
        except Exception as cache_err:
            logger.warning(f"Could not refresh config cache for {app_name}: {cache_err}")

        # Schedule token refresh ~10 minutes before expiry
        try:
            from app.connectors.core.base.token_service.token_refresh_service import (
                TokenRefreshService,
            )
            refresh_service = TokenRefreshService(container.key_value_store(), arango_service)
            await refresh_service.schedule_token_refresh(_sanitize_app_name(app_name), token)
            logger.info(f"Scheduled token refresh for {app_name}")
        except Exception as sched_err:
            logger.warning(f"Could not schedule token refresh for {app_name}: {sched_err}")

        # Return redirect URL for frontend to follow
        redirect_url = f"{base_url}{settings_base_path}/{app_name}"
        logger.info(f"OAuth successful, redirecting to: {redirect_url}")
        logger.info("app name: " + app_name)
        logger.info("connector name: " + connector_name)
        # Return appropriate response based on caller
        updates = {
            "isAuthenticated": True,
            "updatedAtTimestamp": get_epoch_timestamp_in_ms(),
        }
        await connector_registry.update_connector(app_name, updates)
        logger.info(f"Connector 'isAuthenticated' status for {app_name} set to True.")

        return {"success": True, "redirect_url": redirect_url}

    except Exception as e:
        logger.error(f"Error handling OAuth GET callback for {app_name}: {str(e)}")
        connector_name = app_name
        if base_url and len(base_url) > 0:
            base_url = f"{base_url.rstrip('/')}/"
        else:
            endpoint_keys = '/services/endpoints'
            endpoints = await config_service.get_config(endpoint_keys,use_cache=False)
            base_url = endpoints.get('frontendPublicUrl', 'http://localhost:3001')
            base_url = f"{base_url.rstrip('/')}/"
        try:
            orgs = await arango_service.get_all_documents(CollectionNames.ORGS.value)
            account_type = str((orgs[0] or {}).get("accountType", "")).lower() if isinstance(orgs, list) and orgs else ""
            settings_base_path = "/account/company-settings/settings/connector" if account_type in ["business", "organization", "enterprise"] else "/account/individual/settings/connector"
        except Exception:
            settings_base_path = "/account/individual/settings/connector"
        error_url = f"{base_url}/connectors/oauth/callback/{connector_name}?oauth_error=server_error"
        updates = {
            "isAuthenticated": False,
            "updatedAtTimestamp": get_epoch_timestamp_in_ms(),
        }
        await connector_registry.update_connector(app_name, updates)
        logger.info(f"Connector 'isAuthenticated' status for {app_name} set to False due to an error.")
        return {"success": False, "error": "server_error", "redirect_url": error_url}


async def get_connector_filter_options_from_config(app_name: str, connector_config: Dict[str, Any], token_or_credentials: OAuthToken | Dict[str, Any], config_service) -> Dict[str, Any]:
    """
    Get filter options for a connector based on its configuration by calling dynamic endpoints.

    Args:
        app_name: Name of the connector
        connector_config: Connector configuration from database
        token_or_credentials: OAuth token or other credentials
        config_service: Configuration service instance

    Returns:
        Dict containing available filter options
    """
    try:
        # Get filter endpoints from connector config
        filter_endpoints = connector_config.get('config', {}).get('filters', {}).get('endpoints', {})

        if not filter_endpoints:
            return {}

        filter_options = {}

        # Dynamically fetch filter options from configured endpoints
        for filter_type, endpoint in filter_endpoints.items():
            try:
                if endpoint == "static":
                    # Handle static filter types (like fileTypes)
                    filter_options[filter_type] = await _get_static_filter_options(app_name, filter_type)
                else:
                    # Call dynamic API endpoint
                    options = await _fetch_filter_options_from_api(endpoint, filter_type, token_or_credentials, app_name)
                    if options:
                        filter_options[filter_type] = options

            except Exception as e:
                print(f"Error fetching {filter_type} for {app_name}: {str(e)}")
                # Fallback to static options for this filter type
                filter_options[filter_type] = await _get_static_filter_options(app_name, filter_type)

        return filter_options

    except Exception as e:
        print(f"Error getting filter options for {app_name}: {str(e)}")
        # Return hardcoded fallback options
        return await _get_fallback_filter_options(app_name)


async def _fetch_filter_options_from_api(endpoint: str, filter_type: str, token_or_credentials: OAuthToken | Dict[str, Any], app_name: str) -> List[Dict[str, str]]:
    """
    Fetch filter options from a dynamic API endpoint.

    Args:
        endpoint: API endpoint URL
        filter_type: Type of filter (labels, folders, channels, etc.)
        token_or_credentials: OAuth token or other credentials
        app_name: Name of the connector

    Returns:
        List of filter options with value and label
    """

    import aiohttp

    headers = {}

    # Set up authentication headers based on token type
    if hasattr(token_or_credentials, 'access_token'):
        # OAuth token
        headers['Authorization'] = f"Bearer {token_or_credentials.access_token}"
    elif isinstance(token_or_credentials, dict):
        # API token or other credentials
        if 'access_token' in token_or_credentials:
            headers['Authorization'] = f"Bearer {token_or_credentials['access_token']}"
        elif 'api_token' in token_or_credentials:
            headers['Authorization'] = f"Bearer {token_or_credentials['api_token']}"
        elif 'token' in token_or_credentials:
            headers['Authorization'] = f"Bearer {token_or_credentials['token']}"

    async with aiohttp.ClientSession() as session:
        async with session.get(endpoint, headers=headers) as response:
            if response.status == HttpStatusCode.SUCCESS.value:
                data = await response.json()
                return _parse_filter_response(data, filter_type, app_name)
            else:
                print(f"API call failed for {filter_type}: {response.status}")
                return []
    return []


def _parse_filter_response(data: Dict[str, Any], filter_type: str, app_name: str) -> List[Dict[str, str]]:
    """
    Parse API response to extract filter options.

    Args:
        data: API response data
        filter_type: Type of filter being parsed
        app_name: Name of the connector

    Returns:
        List of filter options with value and label
    """
    options = []

    try:
        if app_name.upper() == 'GMAIL' and filter_type == 'labels':
            # Gmail labels API response
            labels = data.get('labels', [])
            for label in labels:
                if label.get('type') == 'user':  # Only user-created labels, not system labels
                    options.append({
                        "value": label['id'],
                        "label": label['name']
                    })

        elif app_name.upper() == 'DRIVE' and filter_type == 'folders':
            # Google Drive folders API response
            files = data.get('files', [])
            for file in files:
                options.append({
                    "value": file['id'],
                    "label": file['name']
                })

        elif app_name.upper() == 'ONEDRIVE' and filter_type == 'folders':
            # OneDrive folders API response
            items = data.get('value', [])
            for item in items:
                if item.get('folder'):
                    options.append({
                        "value": item['id'],
                        "label": item['name']
                    })

        elif app_name.upper() == 'SLACK' and filter_type == 'channels':
            # Slack channels API response
            channels = data.get('channels', [])
            for channel in channels:
                if not channel.get('is_archived'):
                    options.append({
                        "value": channel['id'],
                        "label": f"#{channel['name']}"
                    })

        elif app_name.upper() == 'CONFLUENCE' and filter_type == 'spaces':
            # Confluence spaces API response
            spaces = data.get('results', [])
            for space in spaces:
                options.append({
                    "value": space['key'],
                    "label": space['name']
                })

    except Exception as e:
        print(f"Error parsing {filter_type} response for {app_name}: {str(e)}")

    return options


async def _get_static_filter_options(app_name: str, filter_type: str) -> List[Dict[str, str]]:
    """
    Get static filter options for connectors that don't have dynamic endpoints.

    Args:
        app_name: Name of the connector
        filter_type: Type of filter

    Returns:
        List of static filter options
    """
    if filter_type == 'fileTypes':
        return [
            {"value": "document", "label": "Documents"},
            {"value": "spreadsheet", "label": "Spreadsheets"},
            {"value": "presentation", "label": "Presentations"},
            {"value": "pdf", "label": "PDFs"},
            {"value": "image", "label": "Images"},
            {"value": "video", "label": "Videos"}
        ]
    elif filter_type == 'contentTypes':
        return [
            {"value": "page", "label": "Pages"},
            {"value": "blogpost", "label": "Blog Posts"},
            {"value": "comment", "label": "Comments"},
            {"value": "attachment", "label": "Attachments"}
        ]

    return []


async def _get_fallback_filter_options(app_name: str) -> Dict[str, List[Dict[str, str]]]:
    """
    Get hardcoded fallback filter options when dynamic fetching fails.

    Args:
        app_name: Name of the connector

    Returns:
        Dict containing fallback filter options
    """
    fallback_options = {
        'GMAIL': {
            "labels": [
                {"value": "INBOX", "label": "Inbox"},
                {"value": "SENT", "label": "Sent"},
                {"value": "DRAFT", "label": "Draft"},
                {"value": "SPAM", "label": "Spam"},
                {"value": "TRASH", "label": "Trash"}
            ]
        },
        'DRIVE': {
            "fileTypes": [
                {"value": "document", "label": "Documents"},
                {"value": "spreadsheet", "label": "Spreadsheets"},
                {"value": "presentation", "label": "Presentations"},
                {"value": "pdf", "label": "PDFs"},
                {"value": "image", "label": "Images"},
                {"value": "video", "label": "Videos"}
            ]
        },
        'ONEDRIVE': {
            "fileTypes": [
                {"value": "document", "label": "Documents"},
                {"value": "spreadsheet", "label": "Spreadsheets"},
                {"value": "presentation", "label": "Presentations"},
                {"value": "pdf", "label": "PDFs"},
                {"value": "image", "label": "Images"},
                {"value": "video", "label": "Videos"}
            ]
        },
        'SLACK': {
            "channels": [
                {"value": "general", "label": "#general"},
                {"value": "random", "label": "#random"}
            ]
        },
        'CONFLUENCE': {
            "spaces": [
                {"value": "DEMO", "label": "Demo Space"},
                {"value": "DOCS", "label": "Documentation"}
            ]
        }
    }

    return fallback_options.get(app_name.upper(), {})


@router.get("/api/v1/connectors/{app_name}/filters")
async def get_connector_filters(
    app_name: str,
    request: Request,
    arango_service: BaseArangoService = Depends(get_arango_service),
) -> Dict[str, Any]:
    """
    Get filter options for a connector based on its authentication type.

    Args:
        app_name: Name of the connector
        request: FastAPI request object
        arango_service: Injected ArangoService dependency

    Returns:
        Dict containing available filter options
    """
    container = request.app.container
    logger = container.logger()

    try:
        # Convert app_name to uppercase for database lookup (connectors are stored in uppercase)
        app_name_upper = app_name.upper()

        # Get connector metadata from registry
        connector_registry = request.app.state.connector_registry
        connector_config = await connector_registry.get_connector_by_name(app_name_upper)
        if not connector_config:
            raise HTTPException(status_code=404, detail=f"Connector {app_name_upper} not found")

        # Get credentials based on auth type
        config_service = container.config_service()
        auth_type = (connector_config.get('authType') or '').upper()
        filtered_app_name = _sanitize_app_name(app_name)
        config_key = f"/services/connectors/{filtered_app_name}/config"
        config = await config_service.get_config(config_key)

        token_or_credentials = None

        if auth_type == 'OAUTH':
            # Only OAUTH requires user-specific OAuth credentials
            if not config or not config.get('credentials'):
                raise HTTPException(status_code=400, detail=f"OAuth credentials not found for {app_name}. Please authenticate first.")

            # Create token object
            token_or_credentials = OAuthToken.from_dict(config['credentials'])

        elif auth_type == 'OAUTH_ADMIN_CONSENT':
            # OAUTH_ADMIN_CONSENT doesn't require user tokens, use configured auth values
            if not config or not config.get('auth'):
                raise HTTPException(status_code=400, detail=f"Connector configuration not found for {app_name}. Please configure first.")
            token_or_credentials = config.get('auth', {})

        elif auth_type == 'API_TOKEN':
            # Get API token from config
            if not config or not config.get('auth'):
                raise HTTPException(status_code=400, detail=f"API token configuration not found for {app_name}. Please configure first.")
            token_or_credentials = config.get('auth', {})

        elif auth_type == 'USERNAME_PASSWORD':
            # Get username/password from config
            if not config or not config.get('auth'):
                raise HTTPException(status_code=400, detail=f"Authentication configuration not found for {app_name}. Please configure first.")
            token_or_credentials = config.get('auth', {})

        else:
            raise HTTPException(status_code=400, detail=f"Unsupported authentication type: {auth_type}")

        # Get filter options from configured endpoints
        filter_options = await get_connector_filter_options_from_config(app_name, connector_config, token_or_credentials, config_service)

        return {
            "success": True,
            "filterOptions": filter_options
        }

    except Exception as e:
        logger.error(f"Error getting filter options for {app_name}: {str(e)}")
        raise HTTPException(status_code=500, detail=f"Failed to get filter options: {str(e)}")


@router.post("/api/v1/connectors/{app_name}/filters")
async def save_connector_filters(
    app_name: str,
    request: Request,
    arango_service: BaseArangoService = Depends(get_arango_service),
) -> Dict[str, Any]:
    """
    Save filter selections for a connector.

    Args:
        app_name: Name of the connector
        request: FastAPI request object
        arango_service: Injected ArangoService dependency

    Returns:
        Dict containing success status
    """
    container = request.app.container
    logger = container.logger()

    try:
        body = await request.json()
        filter_selections = body.get('filters', {})

        if not filter_selections:
            raise HTTPException(status_code=400, detail="No filter selections provided")

        # Get current config
        config_service = container.config_service()
        filtered_app_name = _sanitize_app_name(app_name)
        config_key = f"/services/connectors/{filtered_app_name}/config"
        config = await config_service.get_config(config_key)

        if not config:
            config = {}

        # Update filters in config
        if 'filters' not in config:
            config['filters'] = {}

        config['filters']['values'] = filter_selections

        # Save updated config
        await config_service.set_config(config_key, config)

        return {
            "success": True,
            "message": "Filter selections saved successfully"
        }

    except Exception as e:
        logger.error(f"Error saving filter selections for {app_name}: {str(e)}")
        raise HTTPException(status_code=500, detail=f"Failed to save filter selections: {str(e)}")

@router.put("/api/v1/connectors/config/{app_name}")
async def update_connector_config(
    app_name: str,
    request: Request,
    arango_service: BaseArangoService = Depends(get_arango_service),
) -> Dict[str, Any]:
    """
    Update connector configuration including authentication, sync, and filter settings.

    Args:
        app_name: Name of the connector application
        request: FastAPI request object
        arango_service: Injected ArangoService dependency

    Returns:
        Dict containing success status and updated configuration

    Raises:
        HTTPException: 400 if invalid JSON, 404 if connector config not found
    """
    container = request.app.container
    logger = container.logger()
    connector_registry = request.app.state.connector_registry
    try:
        body_dict: Dict[str, Any] = await request.json()
        logger.info(f"Body dict: {body_dict}")
        base_url = body_dict.get('base_url', '')
    except Exception as e:
        logger.error(f"Failed to parse request body for {app_name}: {e}")
        raise HTTPException(status_code=400, detail="Invalid JSON in request body")

    try:
        config_service = container.config_service()
        filtered_app_name = _sanitize_app_name(app_name)
        config_key: str = f"/services/connectors/{filtered_app_name}/config"

        # Load existing (unused now; we overwrite sections and clear auth artifacts)
        try:
            await config_service.get_config(config_key)
        except Exception:
            pass

        # Build new config from incoming sections only
        merged_config: Dict[str, Any] = {}

        for section in ["auth", "sync", "filters"]:
            if section in body_dict and isinstance(body_dict[section], dict):
                merged_config[section] = body_dict[section]
            elif section in body_dict:
                merged_config[section] = body_dict[section]

        # Explicitly clear credentials and oauth state on config updates so
        # the UI will require re-auth and we avoid stale secrets
        merged_config["credentials"] = None
        merged_config["oauth"] = None


        # Create app in database if it doesn't exist (only when configuring)
        try:
            await connector_registry.create_app_when_configured(app_name)
            logger.info(f"App created in database for {app_name} (if not already exists)")
        except Exception as e:
            logger.warning(f"App may already exist in database for {app_name}: {e}")

        app_doc = await connector_registry.get_connector_by_name(app_name)
        auth_type = app_doc.get('authType', '')
        connector_config = app_doc.get('config', {})

        redirect_uri = connector_config.get('auth', {}).get('redirectUri', '')
        if base_url and len(base_url) > 0:
            redirect_uri = f"{base_url.rstrip('/')}/{redirect_uri}"
        else:
            endpoint_keys = '/services/endpoints'
            endpoints = await config_service.get_config(endpoint_keys,use_cache=False)
            base_url = endpoints.get('frontendPublicUrl', 'http://localhost:3001')
            redirect_uri = f"{base_url.rstrip('/')}/{redirect_uri}"

        # Ensure OAuth static metadata from registry is present in etcd config
        auth_meta = connector_config.get('auth', {})
        if 'auth' not in merged_config or not isinstance(merged_config['auth'], dict):
            merged_config['auth'] = {}

        merged_config['auth']['authorizeUrl'] = merged_config['auth'].get('authorizeUrl') or auth_meta.get('authorizeUrl', '')
        merged_config['auth']['tokenUrl'] = merged_config['auth'].get('tokenUrl') or auth_meta.get('tokenUrl', '')
        merged_config['auth']['scopes'] = auth_meta.get('scopes', [])
        merged_config["auth"]["redirectUri"] = redirect_uri
        merged_config["auth"]["authType"] = auth_type

        await config_service.set_config(config_key, merged_config)
        logger.info(f"Config stored in etcd for {app_name}")

        updates = {
            "isConfigured": True,
            "isAuthenticated": False,
            "updatedAtTimestamp": get_epoch_timestamp_in_ms(),
        }
        await connector_registry.update_connector(app_name, updates)
        logger.info(f"Connector updated in database for {app_name}")
        return {"success": True, "config": merged_config}
    except Exception as e:
        logger.error(f"Failed to store config in etcd for {app_name}: {e}")
        raise HTTPException(
                status_code=500,
                detail=f"Internal error updating connector config for {app_name}"
        )


@router.post("/api/v1/connectors/toggle/{app_name}")
async def toggle_connector(
    app_name: str,
    request: Request,
    arango_service: BaseArangoService = Depends(get_arango_service),
) -> Dict[str, Any]:
    """
    Toggle connector active status and trigger sync events.

    Args:
        app_name: Name of the connector to toggle
        request: FastAPI request object
        arango_service: Injected ArangoService dependency

    Returns:
        Dict containing success status and message

    Raises:
        HTTPException: 404 if org/connector not found, 500 for internal errors
    """
    container = request.app.container
    logger = container.logger()
    producer = container.messaging_producer
    connector_registry = request.app.state.connector_registry

    user_info: Dict[str, Optional[str]] = {
        "orgId": request.state.user.get("orgId"),
        "userId": request.state.user.get("userId"),
    }

    logger.info(f"Toggling connector {app_name}")
    logger.debug(f"User info: {user_info}")

    try:
        # Fetch organization data
        org = await arango_service.get_document(user_info["orgId"], CollectionNames.ORGS.value)
        if not org:
            raise HTTPException(status_code=404, detail="No organizations found")

        # Fetch and validate app
        app = await connector_registry.get_connector_by_name(app_name)
        if not app:
            raise HTTPException(status_code=404, detail=f"Connector {app_name} not found")

        current_status: bool = app["isActive"]

        # If attempting to enable, enforce prerequisites based on auth type
        try:
            if not current_status:  # enabling
                auth_type = (app.get("authType") or "").upper()
                config_service = container.config_service()
                filtered_app_name = _sanitize_app_name(app_name)
                config_key = f"/services/connectors/{filtered_app_name}/config"
                cfg = await config_service.get_config(config_key)
                # Allow enabling rules:
                # - OAUTH: require credentials.access_token
                # - OAUTH_ADMIN_CONSENT: no user token required; must be configured
                # - Others (API_TOKEN, USERNAME_PASSWORD, etc.): must be configured
                org_account_type = str(org.get("accountType", "")).lower()
                custom_google_business_logic = org_account_type == "enterprise" and app_name.upper() in ["GMAIL", "DRIVE"]
                if auth_type == "OAUTH":
                    if custom_google_business_logic:
                        auth_creds = cfg.get("auth", {})
                        if not auth_creds or not (auth_creds.get("client_id") and auth_creds.get("adminEmail")):
                            logger.error(f"Connector {app_name} cannot be enabled until OAuth authentication is completed")
                            raise HTTPException(
                                status_code=HttpStatusCode.BAD_REQUEST.value,
                                detail="Connector cannot be enabled until OAuth authentication is completed",
                            )
                    else:
                        creds = (cfg or {}).get("credentials") if cfg else None
                        if not creds or not creds.get("access_token"):
                            logger.error(f"Connector {app_name} cannot be enabled until OAuth authentication is completed")
                            raise HTTPException(
                                status_code=HttpStatusCode.BAD_REQUEST.value,
                                detail="Connector cannot be enabled until OAuth authentication is completed",
                            )
                elif auth_type == "OAUTH_ADMIN_CONSENT":
                    if not app.get("isConfigured", False):
                        logger.error(f"Connector {app_name} must be configured before enabling")
                        raise HTTPException(
                            status_code=HttpStatusCode.BAD_REQUEST.value,
                            detail="Connector must be configured before enabling",
                        )
                else:
                    if not app.get("isConfigured", False):
                        logger.error(f"Connector {app_name} must be configured before enabling")
                        raise HTTPException(
                            status_code=HttpStatusCode.BAD_REQUEST.value,
                            detail="Connector must be configured before enabling",
                        )
        except HTTPException:
            raise
        except Exception as prereq_err:
            logger.error(f"Failed to validate enable preconditions for {app_name}: {prereq_err}")
            raise HTTPException(status_code=500, detail="Failed to validate connector state")

        # Update connector status using connector registry
        try:
            logger.info(f"🚀 Updating connector status: {app_name}")

            updates = {
                "isActive": not current_status,
                "updatedAtTimestamp": get_epoch_timestamp_in_ms()
            }

            success = await connector_registry.update_connector(app_name, updates)
            if not success:
                logger.warning(f"⚠️ Failed to update connector: {app_name}")
                raise HTTPException(status_code=404, detail=f"Connector {app_name} not found")

            logger.info(f"✅ Successfully updated connector: {app_name}")
            new_status: bool = not current_status

        except HTTPException:
            # Re-raise HTTP exceptions to preserve status codes
            raise
        except Exception as e:
            logger.error(f"❌ Failed to update connector {app_name}: {str(e)}")
            raise HTTPException(status_code=500, detail=f"Failed to update connector {app_name}")

        # Prepare event messaging
        event_type: str = "appEnabled" if new_status else "appDisabled"

        # Determine credentials routes based on account type
        filtered_app_name = _sanitize_app_name(app_name)
        credentials_route: str = f"api/v1/configurationManager/internal/connectors/{filtered_app_name}/config"

        # Build message payload
        payload: Dict[str, Any] = {
            "orgId": user_info["orgId"],
            "appGroup": app["appGroup"],
            "appGroupId": app["appGroupId"],
            "credentialsRoute": credentials_route,
            "apps": [filtered_app_name],
            "syncAction": "immediate",
        }

        message: Dict[str, Any] = {
            'eventType': event_type,
            'payload': payload,
            'timestamp': get_epoch_timestamp_in_ms()
        }

        # Send message to sync-events topic
        await producer.send_message(topic='entity-events', message=message)

        return {"success": True, "message": f"Connector {app_name} toggled successfully"}

    except HTTPException:
        # Re-raise HTTP exceptions to preserve status codes and messages
        raise
    except Exception as e:
        logger.error(f"Failed to toggle connector {app_name}: {e}")
        raise HTTPException(status_code=500, detail=f"Failed to toggle connector {app_name}")<|MERGE_RESOLUTION|>--- conflicted
+++ resolved
@@ -2258,15 +2258,9 @@
         # Get OAuth configuration from registry metadata
         connector_auth_config = registry_entry.get('config', {}).get('auth', {})
         redirect_uri = connector_auth_config.get('redirectUri', '')
-<<<<<<< HEAD
         authorize_url = auth_config.get('authorizeUrl') or connector_auth_config.get('authorizeUrl', '')
         token_url = auth_config.get('tokenUrl') or connector_auth_config.get('tokenUrl', '')
         scopes = connector_auth_config.get('scopes', [])
-=======
-        authorize_url = connector_auth_config.get('authorizeUrl', '')
-        token_url = connector_auth_config.get('tokenUrl', '')
-        connector_auth_config.get('scopes', [])
->>>>>>> e7b2303b
 
         if not redirect_uri:
             raise HTTPException(status_code=400, detail=f"Redirect URI not configured for {app_name}")
@@ -2416,15 +2410,9 @@
         # Get OAuth configuration from registry metadata
         connector_auth_config = registry_entry.get('config', {}).get('auth', {})
         redirect_uri = connector_auth_config.get('redirectUri', '')
-<<<<<<< HEAD
         authorize_url = auth_config.get('authorizeUrl') or connector_auth_config.get('authorizeUrl', '')
         token_url = auth_config.get('tokenUrl') or connector_auth_config.get('tokenUrl', '')
         scopes = connector_auth_config.get('scopes', [])
-=======
-        authorize_url = connector_auth_config.get('authorizeUrl', '')
-        token_url = connector_auth_config.get('tokenUrl', '')
-        connector_auth_config.get('scopes', [])
->>>>>>> e7b2303b
 
         if not redirect_uri:
             return {"success": False, "error": "redirect_uri_not_configured", "redirect_url": f"{base_url}/connectors/oauth/callback/{connector_name}?oauth_error=redirect_uri_not_configured"}
