--- conflicted
+++ resolved
@@ -538,11 +538,7 @@
                         file_buffer = io.BytesIO()
                         try:
                             logger.info(f"Exporting Google Workspace file ({mime_type}) to {export_mime_type}")
-<<<<<<< HEAD
                             request = drive_service.files().export_media(fileId=file_id,mimeType=export_mime_type)
-=======
-                            request = request = drive_service.files().export_media(fileId=file_id,mimeType=export_mime_type)
->>>>>>> b688c625
                             downloader = MediaIoBaseDownload(file_buffer, request)
 
                             done = False
