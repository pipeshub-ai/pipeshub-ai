--- conflicted
+++ resolved
@@ -334,80 +334,32 @@
     """
     try:
         onedrive_connector: OneDriveConnector = await get_onedrive_connector(request)
-<<<<<<< HEAD
-        if not onedrive_connector:
-            raise HTTPException(status_code=HttpStatusCode.BAD_REQUEST.value, detail="OneDrive connector not found")
+
         # Todo: Validate if user has access to the record
         record = await arango_service.get_record_by_id(record_id)
         if not record:
             raise HTTPException(status_code=HttpStatusCode.NOT_FOUND.value, detail="Record not found")
 
-        signed_url = await onedrive_connector.get_signed_url(record)
-=======
-
+        return await onedrive_connector.stream_record(record)
+
+    except Exception as e:
+        logger.error(f"Error accessing OneDrive connector or streaming file: {str(e)}")
+        raise HTTPException(status_code=HttpStatusCode.BAD_REQUEST.value, detail="OneDrive connector not available or file streaming failed")
+
+async def stream_sharepoint_file_content(request: Request, arango_service: BaseArangoService, record_id: str) -> StreamingResponse:
+    """
+    Helper function to stream content from SharePoint.
+    """
+    try:
+        sharepoint_connector: SharePointConnector = await get_sharepoint_connector(request)
+          
         # Todo: Validate if user has access to the record
         record = await arango_service.get_record_by_id(record_id)
         if not record:
             raise HTTPException(status_code=HttpStatusCode.NOT_FOUND.value, detail="Record not found")
->>>>>>> e26b806a
-
-        return await onedrive_connector.stream_record(record)
-
-    except Exception as e:
-        logger.error(f"Error accessing OneDrive connector or streaming file: {str(e)}")
-        raise HTTPException(status_code=HttpStatusCode.BAD_REQUEST.value, detail="OneDrive connector not available or file streaming failed")
-
-async def stream_sharepoint_file_content(request: Request, arango_service: BaseArangoService, record_id: str) -> StreamingResponse:
-    """
-    Helper function to stream content from SharePoint.
-    """
-    try:
-        sharepoint_connector: SharePointConnector = await get_sharepoint_connector(request)
-<<<<<<< HEAD
-        if not sharepoint_connector:
-            raise HTTPException(status_code=HttpStatusCode.BAD_REQUEST.value, detail="SharePoint connector not found")
-=======
->>>>>>> e26b806a
-
-        # Todo: Validate if user has access to the record
-        record = await arango_service.get_record_by_id(record_id)
-        if not record:
-            raise HTTPException(status_code=HttpStatusCode.NOT_FOUND.value, detail="Record not found")
-
-<<<<<<< HEAD
-        signed_url = await sharepoint_connector.get_signed_url(record)
-        if not signed_url:
-            raise HTTPException(status_code=HttpStatusCode.NOT_FOUND.value, detail="File not found or access denied")
-
-        async def stream_content() -> AsyncGenerator[bytes, None]:
-            try:
-                async with aiohttp.ClientSession() as session:
-                    async with session.get(signed_url) as response:
-                        if response.status != HttpStatusCode.SUCCESS.value:
-                            raise HTTPException(
-                                status_code=HttpStatusCode.INTERNAL_SERVER_ERROR.value,
-                                detail=f"Failed to fetch file content: {response.status}"
-                            )
-                        async for chunk in response.content.iter_chunked(8192):
-                            yield chunk
-            except aiohttp.ClientError as e:
-                logger.error(f"Error fetching file from signed URL: {str(e)}")
-                raise HTTPException(
-                    status_code=HttpStatusCode.INTERNAL_SERVER_ERROR.value,
-                    detail="Failed to fetch file content"
-                )
-
-        return StreamingResponse(
-            stream_content(),
-            media_type=record.mime_type,
-            headers={
-                "Content-Disposition": f"attachment; filename={record.record_name}"
-            }
-        )
-=======
+
         return await sharepoint_connector.stream_record(record)
 
->>>>>>> e26b806a
     except Exception as e:
         logger.error(f"Error accessing SharePoint connector or streaming file: {str(e)}")
         raise HTTPException(status_code=HttpStatusCode.BAD_REQUEST.value, detail="SharePoint connector not available or file streaming failed")
