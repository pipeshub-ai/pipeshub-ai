--- conflicted
+++ resolved
@@ -74,8 +74,7 @@
         self.rate_limiter = AsyncLimiter(50, 1)  # 50 requests per second
 
     async def init(self) -> bool:
-<<<<<<< HEAD
-        config = await self.config_service.get_config("/services/connectors/onedrive/config")
+        config = await self.config_service.get_config("/services/connectors/onedrive/config") or await self.config_service.get_config(f"/services/connectors/onedrive/config/{self.data_entities_processor.org_id}")
         if not config:
             self.logger.error("OneDrive config not found")
             return False
@@ -90,22 +89,6 @@
         client_secret = auth_config.get("clientSecret")
         if not all((tenant_id, client_id, client_secret)):
             self.logger.error("Incomplete OneDrive config. Ensure tenantId, clientId, and clientSecret are configured.")
-=======
-        credentials_config = await self.config_service.get_config("/services/connectors/onedrive/config") or await self.config_service.get_config(f"/services/connectors/onedrive/config/{self.data_entities_processor.org_id}")
-        if not credentials_config:
-            self.logger.error("❌ OneDrive credentials not found")
-            return False
-
-        self.config = {"credentials": credentials_config}
-        if not credentials_config:
-            self.logger.error("❌ OneDrive credentials not found")
-            raise ValueError("OneDrive credentials not found")
-        tenant_id = credentials_config.get("tenantId")
-        client_id = credentials_config.get("clientId")
-        client_secret = credentials_config.get("clientSecret")
-        if not all((tenant_id, client_id, client_secret)):
-            self.logger.error("❌ Incomplete OneDrive credentials. Ensure tenantId, clientId, and clientSecret are configured.")
->>>>>>> 91c6537b
             raise ValueError("Incomplete OneDrive credentials. Ensure tenantId, clientId, and clientSecret are configured.")
 
         has_admin_consent = auth_config.get("hasAdminConsent", False)
