--- conflicted
+++ resolved
@@ -603,247 +603,24 @@
     """
     Convert Atlassian Document Format (ADF) to Markdown with embedded images.
 
-<<<<<<< HEAD
     This async version fetches media content and embeds it as base64 data URIs.
     Used for streaming content that needs to be indexed by multimodal models.
-=======
-@dataclass
-class AtlassianCloudResource:
-    """Represents an Atlassian Cloud resource (site)"""
-    id: str
-    name: str
-    url: str
-    scopes: List[str]
-    avatar_url: Optional[str] = None
-
-class JiraClient:
-    def __init__(self, logger: Logger, config_service: ConfigurationService, connector_id: str) -> None:
-        self.logger = logger
-        self.config_service = config_service
-        self.base_url = BASE_URL
-        self.session = None
-        self.accessible_resources = None
-        self.cloud_id = None
-        self.connector_id = connector_id
-
-    async def _ensure_session(self) -> aiohttp.ClientSession:
-        """Ensure session is created and available"""
-        if self.session is None:
-            self.session = aiohttp.ClientSession()
-        return self.session
-
-    async def close(self) -> None:
-        """Close the session"""
-        if self.session:
-            await self.session.close()
-            self.session = None
-
-    async def __aenter__(self) -> "JiraClient":
-        """Async context manager entry"""
-        await self._ensure_session()
-        return self
-
-    async def __aexit__(self, exc_type, exc_val, exc_tb) -> None:
-        """Async context manager exit"""
-        await self.close()
-
-    async def initialize(self) -> None:
-        await self._ensure_session()
-        self.accessible_resources = await self.get_accessible_resources()
-        if self.accessible_resources:
-            self.cloud_id = self.accessible_resources[0].id
-        else:
-            raise Exception("No accessible resources found")
-
-    async def make_authenticated_json_request(
-        self,
-        method: str,
-        url: str,
-        **kwargs
-    ) -> Dict[str, Any]:
-        """Make authenticated API request and return JSON response"""
-        config = await self.config_service.get_config(f"{OAUTH_JIRA_CONFIG_PATH.format(connector_id=self.connector_id)}")
-        token = None
-        if not config:
-            self.logger.error("❌ Jira credentials not found")
-            raise ValueError("Jira credentials not found")
-
-        credentials_config = config.get("credentials", {})
-
-        if not credentials_config:
-            self.logger.error("❌ Jira credentials not found")
-            raise ValueError("Jira credentials not found")
-
-        token = {
-            "token_type": credentials_config.get("token_type"),
-            "access_token": credentials_config.get("access_token")
-        }
-
-        headers = kwargs.pop("headers", {})
-        headers["Authorization"] = f"{token.get('token_type')} {token.get('access_token')}"
-
-        session = await self._ensure_session()
-        async with session.request(method, url, headers=headers, **kwargs) as response:
-            response.raise_for_status()
-            return await response.json()
-
-
-    async def get_accessible_resources(self) -> List[AtlassianCloudResource]:
-        """
-        Get list of Atlassian sites (Confluence/Jira instances) accessible to the user
-        Args:
-            None
-        Returns:
-            List of accessible Atlassian Cloud resources
-        """
-
-        response = await self.make_authenticated_json_request(
-            "GET",
-            RESOURCE_URL
-        )
-
-        return [
-            AtlassianCloudResource(
-                id=resource["id"],
-                name=resource.get("name", ""),
-                url=resource["url"],
-                scopes=resource.get("scopes", []),
-                avatar_url=resource.get("avatarUrl")
-            )
-            for resource in response
-        ]
-
-    async def fetch_issues_with_permissions(self, project_key: str, project_id: str, user: AppUser) -> List[Tuple[Record, List[Permission]]]:
-        url = f"{BASE_URL}/{self.cloud_id}/rest/api/3/search/jql"
-        issues = []
-
-        # Use JQL query format for Jira Cloud API
-        jql_query = f"project = {project_key}"
-
-        start_at = 0
-        max_results = 25
-        while True:
-            issues_batch = await self.make_authenticated_json_request(
-                "GET",
-                url,
-                params={
-                    "jql": jql_query,
-                    "maxResults": max_results,
-                    "startAt": start_at,
-                    "fields": "summary,status,priority,creator,key,created,updated"  # Include created and updated timestamps
-                }
-            )
-            batch_issues = issues_batch.get("issues", [])
-            if not batch_issues:
-                break
-
-            issues.extend(batch_issues)
-
-            total = issues_batch.get("total", 0)
-            current_count = len(issues)
-
-            if current_count >= total:
-                break
-
-            start_at = current_count
-
-        issue_records = []
-        for issue in issues:
-            # Use the issue key (e.g., "QUES-10289") as the external_record_id for API calls
-            issue_key = issue.get("key")
-            if not issue_key:
-                self.logger.warning(f"Issue missing key field, skipping: {issue.get('id')}")
-                continue
-
-            fields = issue.get("fields", {})
-            self.logger.debug(f"\n \n Issue fields: {issue} \n\n")
-            issue_name = fields.get("summary")
-            status = fields.get("status", {}).get("name")
-            priority = fields.get("priority", {}).get("name")
-            creator = fields.get("creator") or {}
-            creator_email = creator.get("emailAddress")
-            creator_name = creator.get("displayName")
-
-            # Extract created and updated timestamps
-            source_created_at = fields.get("created")
-            source_updated_at = fields.get("updated")
-
-            if creator_email is None:
-                creator_email = user.email
-            permissions = [Permission(
-                entity_type=EntityType.USER,
-                email=creator_email,
-                type=PermissionType.OWNER,
-            )]
-            atlassian_domain = self.accessible_resources[0].url
-
-            issue_record = TicketRecord(
-                priority=priority,
-                status=status,
-                summary=issue_name,
-                creator_email=creator_email,
-                creator_name=creator_name,
-                external_record_id=issue_key,  # Use issue key (e.g., "QUES-10289") instead of custom format
-                record_name=issue_name,
-                record_type=RecordType.TICKET,
-                origin=OriginTypes.CONNECTOR,
-                connector_name=Connectors.JIRA,
-                connector_id=self.connector_id,
-                record_group_type=RecordGroupType.JIRA_PROJECT,
-                external_record_group_id=project_id,
-                version=0,
-                mime_type=MimeTypes.PLAIN_TEXT.value,
-                weburl=f"{atlassian_domain}/browse/{issue_key}",
-                source_created_at=source_created_at,
-                source_updated_at=source_updated_at
-            )
-            issue_records.append((issue_record, permissions))
-
-        return issue_records
-
-    async def fetch_projects_with_permissions(self) -> List[Tuple[RecordGroup, List[Permission]]]:
-        url = f"{BASE_URL}/{self.cloud_id}/rest/api/3/project/search"
-
-        projects = []
-        while True:
-            projects_batch = await self.make_authenticated_json_request("GET", url, params={"maxResults": 25, "expand": "description,url,permissions,issueTypes"})
-            projects = projects + projects_batch.get("values", [])
-            next_url = projects_batch.get("nextPage", None)
-            if not next_url:
-                break
-            url = next_url
->>>>>>> f2b7863c
 
     Args:
         adf_content: The ADF document to convert
         media_fetcher: Async callback that takes (media_id, alt_text) and returns
                       base64 data URI string or None if fetch fails
 
-<<<<<<< HEAD
     Returns:
         Markdown text with images embedded as base64 data URIs
     """
     if not adf_content or not isinstance(adf_content, dict):
         return ""
-=======
-            record_group = RecordGroup(
-                external_group_id=project_id,
-                connector_name=Connectors.JIRA,
-                connector_id=self.connector_id,
-                name=project_name,
-                short_name=project_key,
-                group_type=RecordGroupType.JIRA_PROJECT,
-                origin=OriginTypes.CONNECTOR,
-                description=project.get("description", None),
-            )
-            record_groups.append((record_group, []))
->>>>>>> f2b7863c
 
     # Extract all media nodes and fetch their content
     media_nodes = extract_media_from_adf(adf_content)
     media_cache: Dict[str, str] = {}
 
-<<<<<<< HEAD
     # Fetch all media (sequentially to avoid rate limits)
     for media_info in media_nodes:
         media_id = media_info.get("id", "")
@@ -859,55 +636,6 @@
 
     # Reuse the main adf_to_text function with the media cache
     return adf_to_text(adf_content, media_cache)
-=======
-    async def fetch_users(self) -> List[AppUser]:
-        url = f"{BASE_URL}/{self.cloud_id}/rest/api/3/users/search"
-        users = []
-        base_url = f"{BASE_URL}/{self.cloud_id}"
-        while True:
-            users_batch = await self.make_authenticated_json_request("GET", url)
-            users = users + users_batch.get("results", [])
-            next_url = users_batch.get("_links", {}).get("next", None)
-            if not next_url:
-                break
-            url = f"{base_url}/{next_url}"
-        return [AppUser(app_name=Connectors.JIRA, connector_id=self.connector_id, email=user["emailAddress"], org_id=self.org_id, source_user_id=user["accountId"]) for user in users]
-
-    async def fetch_issue_content(
-        self,
-        issue_id: str,
-    ) -> str:
-        """
-        Fetch issue content from Jira API.
-        Args:
-            issue_id: Issue key (e.g., "QUES-10289") or legacy format 'project-QUES/issue-10289'
-        Returns:
-            Formatted issue content as text
-        """
-        base_url = f"{BASE_URL}/{self.cloud_id}"
-
-        # Handle both new format (issue key) and legacy format (project-QUES/issue-10289)
-        if "/issue-" in issue_id:
-            # Legacy format: "project-QUES/issue-10289" -> extract and construct issue key
-            numeric_id = issue_id.split("/issue-")[-1]
-            project_part = issue_id.split("/issue-")[0].replace("project-", "")
-            jira_issue_id = f"{project_part}-{numeric_id}"
-            self.logger.debug(f"Converted legacy issue ID format {issue_id} to {jira_issue_id}")
-        else:
-            # Assume it's already in the correct format (issue key like "QUES-10289")
-            jira_issue_id = issue_id
-
-        url = f"{base_url}/rest/api/3/issue/{jira_issue_id}"
-        self.logger.debug(f"Fetching Jira issue content from: {url}")
-        issue_details = await self.make_authenticated_json_request("GET", url)
-        description = issue_details.get("fields", {}).get("description", "")
-        summary = issue_details.get("fields", {}).get("summary", "")
-
-        # convert description ADF(Atlassian Document Format) to text
-        summary_text = f"Title: {summary}" if summary else ""
-        description_text = f"Description: {adf_to_text(description)}" if description else ""
-        combined_text = f"# {summary_text}\n\n{description_text}"
->>>>>>> f2b7863c
 
 
 @ConnectorBuilder("Jira")\
@@ -951,7 +679,6 @@
         .with_sync_strategies(["SCHEDULED", "MANUAL"])
         .with_scheduled_config(True, 60)
         .with_oauth_urls(AUTHORIZE_URL, TOKEN_URL, AtlassianScope.get_full_access())
-<<<<<<< HEAD
         .add_filter_field(FilterField(
             name="project_keys",
             display_name="Project Keys",
@@ -1134,23 +861,6 @@
         except Exception as e:
             self.logger.warning(f"⚠️ Failed to parse timestamp '{timestamp_str}': {e}")
             return 0
-=======
-        .with_sync_support(True)
-        .with_agent_support(True)
-    )\
-    .build_decorator()
-class JiraConnector(BaseConnector):
-    def __init__(self, logger: Logger, data_entities_processor: DataSourceEntitiesProcessor,
-                 data_store_provider: DataStoreProvider, config_service: ConfigurationService, connector_id: str) -> None:
-        super().__init__(JiraApp(connector_id), logger, data_entities_processor, data_store_provider, config_service, connector_id)
-        self.provider = None
-        self.connector_id = connector_id
-
-    async def init(self) -> bool:
-        await self.data_entities_processor.initialize()
-        self.jira_client = await self.get_jira_client()
-        return True
->>>>>>> f2b7863c
 
     async def run_sync(self) -> None:
         """
@@ -1161,7 +871,6 @@
             self.logger.warning("⚠️ Sync already in progress, skipping this run")
             return
 
-<<<<<<< HEAD
         self._sync_in_progress = True
 
         try:
@@ -1213,70 +922,8 @@
             await self._handle_issue_deletions(last_sync_time)
 
             self.logger.info(f"✅ Jira sync completed. {sync_stats}")
-=======
-        jira_client = await self.get_jira_client()
->>>>>>> f2b7863c
-
-        try:
-            async with jira_client:
-                # Fetch projects once - they are team-level resources
-                self.logger.info("Fetching Jira projects...")
-                projects = await jira_client.fetch_projects_with_permissions()
-
-                if not projects:
-                    self.logger.warning("No projects found in Jira")
-                    return
-
-                await self.data_entities_processor.on_new_record_groups(projects)
-                self.logger.info(f"Processed {len(projects)} projects")
-
-                # Process each active user to get their accessible issues
-                self.logger.info(f"Processing issues for {len(users)} active users...")
-                for i, user in enumerate(users, 1):
-                    try:
-                        self.logger.info(f"Processing user {i}/{len(users)}: {user.email}")
-
-                        # Fetch issues for each project for this user
-                        all_user_issues = []
-                        for project, permissions in projects:
-                            try:
-                                issues = await jira_client.fetch_issues_with_permissions(
-                                    project.short_name,
-                                    project.external_group_id,
-                                    user
-                                )
-                                all_user_issues.extend(issues)
-                                self.logger.debug(
-                                    f"Fetched {len(issues)} issues from project {project.short_name} "
-                                    f"for user {user.email}"
-                                )
-                            except Exception as project_error:
-                                self.logger.error(
-                                    f"Error fetching issues from project {project.short_name} "
-                                    f"for user {user.email}: {project_error}"
-                                )
-                                continue
-
-                        # Process all issues for this user in batch
-                        if all_user_issues:
-                            await self.data_entities_processor.on_new_records(all_user_issues)
-                            self.logger.info(
-                                f"Processed {len(all_user_issues)} total issues for user {user.email}"
-                            )
-                        else:
-                            self.logger.info(f"No issues found for user {user.email}")
-
-                    except Exception as user_error:
-                        self.logger.error(
-                            f"Error processing user {user.email}: {user_error}",
-                            exc_info=True
-                        )
-                        # Continue to next user even if this one fails
-                        continue
-
-                self.logger.info("Jira sync completed successfully")
+
         except Exception as e:
-<<<<<<< HEAD
             self.logger.error(f"❌ Error during Jira sync: {e}", exc_info=True)
             raise
         finally:
@@ -1336,23 +983,13 @@
             last_sync_time,
             org_id
         )
-=======
-            self.logger.error(f"Error during Jira sync: {e}", exc_info=True)
-            raise
->>>>>>> f2b7863c
 
         if not issues_with_permissions:
             self.logger.info(f"ℹ️ No new/updated issues for project {project.short_name}")
             return stats
 
-<<<<<<< HEAD
         # Process all records (new and updated) - on_new_records internally handles both
         await self._process_new_records(issues_with_permissions, project.short_name, stats)
-=======
-    async def get_jira_client(self) -> JiraClient:
-        jira_client = JiraClient(self.logger, self.config_service, self.connector_id)
-        await jira_client.initialize()
->>>>>>> f2b7863c
 
         stats.total_synced += len(issues_with_permissions)
         return stats
@@ -1395,7 +1032,6 @@
                 f"({new_in_batch} new, {updated_in_batch} updated)"
             )
 
-<<<<<<< HEAD
     async def _update_issues_sync_checkpoint(self, stats: "SyncStats", project_count: int) -> None:
         """
         Update global sync checkpoint with current filter values.
@@ -4256,20 +3892,4 @@
             data_entities_processor,
             data_store_provider,
             config_service
-        )
-=======
-    async def stream_record(self, record: Record) -> StreamingResponse:
-        jira_client = await self.get_jira_client()
-        async with jira_client:
-            issue_content = await jira_client.fetch_issue_content(record.external_record_id)
-            return StreamingResponse(
-                iter([issue_content]), media_type=MimeTypes.PLAIN_TEXT.value, headers={}
-            )
-
-    @classmethod
-    async def create_connector(cls, logger, data_store_provider: DataStoreProvider, config_service: ConfigurationService, connector_id: str) -> "BaseConnector":
-        data_entities_processor = DataSourceEntitiesProcessor(logger, data_store_provider, config_service)
-        await data_entities_processor.initialize()
-
-        return JiraConnector(logger, data_entities_processor, data_store_provider, config_service, connector_id)
->>>>>>> f2b7863c
+        )