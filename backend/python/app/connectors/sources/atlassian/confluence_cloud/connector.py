--- conflicted
+++ resolved
@@ -340,19 +340,9 @@
 
             self.logger.info(f"✅ User sync complete. Synced: {total_synced}, Skipped (no email): {total_skipped}")
 
-<<<<<<< HEAD
-    async def reindex_records(self, record_results: List[Dict]) -> None:
-        """Reindex records - not implemented for Confluence yet."""
-        self.logger.warning("Reindex not implemented for Confluence connector")
-        pass
-
-    async def cleanup(self) -> None:
-        pass
-=======
         except Exception as e:
             self.logger.error(f"❌ User sync failed: {e}", exc_info=True)
             raise
->>>>>>> 1614ec89
 
     async def _sync_user_groups(self) -> None:
         """
@@ -2367,6 +2357,11 @@
         """Run incremental sync (delegates to full sync)."""
         await self.run_sync()
 
+    async def reindex_records(self, record_results: List[Dict]) -> None:
+        """Reindex records - not implemented for Confluence yet."""
+        self.logger.warning("Reindex not implemented for Confluence connector")
+        pass
+
     async def cleanup(self) -> None:
         """Cleanup resources."""
         self.logger.info("Cleaning up Confluence connector resources")
