--- conflicted
+++ resolved
@@ -79,12 +79,8 @@
     (CollectionNames.AGENT_TEMPLATES.value, agent_template_schema),
     (CollectionNames.TICKETS.value, ticket_record_schema),
     (CollectionNames.SYNC_POINTS.value, None),
-<<<<<<< HEAD
     (CollectionNames.VIRTUAL_RECORD_TO_DOC_ID_MAPPING.value, None),
-=======
     (CollectionNames.TEAMS.value, team_schema),
-
->>>>>>> 6d887547
 ]
 
 EDGE_COLLECTIONS = [
