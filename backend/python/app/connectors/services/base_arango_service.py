--- conflicted
+++ resolved
@@ -3200,7 +3200,6 @@
             self.logger.error("❌ Failed to remove node by key: %s: %s", key, str(e))
             return False
 
-<<<<<<< HEAD
     async def get_all_documents(self, collection: str, transaction: Optional[TransactionDatabase] = None) -> List[Dict]:
         """
         Get all documents from a collection
@@ -3242,7 +3241,7 @@
         except Exception as e:
             self.logger.error("❌ Failed to get app by name: %s: %s", name, str(e))
             return None
-=======
+
     async def delete_nodes(self, keys: List[str], collection: str, transaction: Optional[TransactionDatabase] = None) -> bool:
         """
         Delete a list of nodes by key
@@ -3396,5 +3395,4 @@
                 return False
         except Exception as e:
             self.logger.error("❌ Failed to update edge by key: %s: %s", key, str(e))
-            return False
->>>>>>> 83528a55
+            return False