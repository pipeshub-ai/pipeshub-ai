--- conflicted
+++ resolved
@@ -11,14 +11,10 @@
     CollectionNames,
     Connectors,
 )
-<<<<<<< HEAD
+from app.config.constants.service import KafkaConfig, config_node_constants
 
 # Import required services
-from app.config.constants.service import KafkaConfig, config_node_constants
-from app.setups.connector_setup import (
-=======
 from app.containers.connector import (
->>>>>>> ba1331d9
     initialize_enterprise_account_services_fn,
     initialize_individual_account_services_fn,
 )
