--- conflicted
+++ resolved
@@ -21,13 +21,10 @@
     # Log when container is initialized
     logger = providers.Singleton(create_logger, "query_service")
 
-<<<<<<< HEAD
     logger().info("🚀 Initializing AppContainer")
     key_value_store = providers.Singleton(Etcd3EncryptedKeyValueStore, logger=logger)
     config_service = providers.Singleton(ConfigurationService, logger=logger, key_value_store=key_value_store)
-=======
     logger().info("🚀 Initializing QueryAppContainer")
->>>>>>> 30a3986e
 
     async def _fetch_arango_host(config_service: ConfigurationService) -> str:
         """Fetch ArangoDB host URL from etcd asynchronously."""
