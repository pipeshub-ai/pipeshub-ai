--- conflicted
+++ resolved
@@ -231,13 +231,9 @@
             field_schema = KeywordIndexParams(
                 type=KeywordIndexType.KEYWORD,
             )
-<<<<<<< HEAD
-        self.client.create_payload_index(collection_name, field_name, field_schema)
-        logger.info(f"✅ Created index {field_name} on collection {collection_name}")
-=======
+
         # TODO: Add handling for Async client
         self.client.create_payload_index(collection_name, field_name, field_schema)
->>>>>>> 4a0b3ed6
 
     async def filter_collection(
         self,
