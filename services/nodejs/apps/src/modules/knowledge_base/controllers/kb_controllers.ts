import { v4 as uuidv4 } from 'uuid';
import { AuthenticatedUserRequest } from './../../../libs/middlewares/types';
import { NextFunction, Response } from 'express';
import { Logger } from '../../../libs/services/logger.service';
import { RecordRelationService } from '../services/kb.relation.service';
import { IRecordDocument } from '../types/record';
import { IFileRecordDocument } from '../types/file_record';
import {
  BadRequestError,
  ForbiddenError,
  InternalServerError,
  NotFoundError,
  UnauthorizedError,
} from '../../../libs/errors/http.errors';
import {
  saveFileToStorageAndGetDocumentId,
  uploadNextVersionToStorage,
} from '../utils/utils';
import {
  INDEXING_STATUS,
  ORIGIN_TYPE,
  RECORD_TYPE,
  RELATIONSHIP_TYPE,
} from '../constants/record.constants';
import { KeyValueStoreService } from '../../../libs/services/keyValueStore.service';
import { AppConfig } from '../../tokens_manager/config/config';
import { DefaultStorageConfig } from '../../tokens_manager/services/cm.service';
import { HttpMethod } from '../../../libs/enums/http-methods.enum';
import { AIServiceCommand } from '../../../libs/commands/ai_service/ai.service.command';
import { AIServiceResponse } from '../../enterprise_search/types/conversation.interfaces';
import { IServiceRecordsResponse } from '../types/service.records.response';
import axios from 'axios';

const logger = Logger.getInstance({
  service: 'Knowledge Base Controller',
});
const AI_SERVICE_UNAVAILABLE_MESSAGE =
  'AI Service is currently unavailable. Please check your network connection or try again later.';

export const createRecords =
  (
    recordRelationService: RecordRelationService,
    keyValueStoreService: KeyValueStoreService,
    appConfig: AppConfig,
  ) =>
  async (
    req: AuthenticatedUserRequest,
    res: Response,
    next: NextFunction,
  ): Promise<void> => {
    try {
      const files = req.body.fileBuffers;
      const userId = req.user?.userId;
      const orgId = req.user?.orgId;
      const { recordName } = req.body;
      const isVersioned = req.body?.isVersioned || true;

      if (!userId || !orgId) {
        throw new UnauthorizedError(
          'User not authenticated or missing organization ID',
        );
      }

      const currentTime = Date.now();

      // First ensure the user exists in the database
      const userDoc = await recordRelationService.findOrCreateUser(
        userId,
        req.user?.email || '',
        orgId,
        req.user?.firstName,
        req.user?.lastName,
        req.user?.middleName,
        req.user?.designation,
      );

      // Get or create a knowledge base for this organization
      const kb = await recordRelationService.getOrCreateKnowledgeBase(
        userId,
        orgId,
      );

      // Make sure the user has permission on this knowledge base
      await recordRelationService.createKbUserPermission(
        kb._key,
        userDoc._key,
        RELATIONSHIP_TYPE.USER,
        'OWNER',
      );

      const records: IRecordDocument[] = [];
      const fileRecords: IFileRecordDocument[] = [];

      // Process files
      for (const file of files) {
        const { originalname, mimetype, size } = file;
        const extension = originalname.includes('.')
          ? originalname
              .substring(originalname.lastIndexOf('.') + 1)
              .toLowerCase()
          : null;

        // Generate a unique ID for the record
        const key: string = uuidv4();

        const webUrl = `/record/${key}`;

        const record = {
          _key: key,
          orgId: orgId,
          recordName: '',
          externalRecordId: '',
          recordType: RECORD_TYPE.FILE,
          origin: ORIGIN_TYPE.UPLOAD,
          createdAtTimestamp: currentTime,
          updatedAtTimestamp: currentTime,
          isDeleted: false,
          isArchived: false,
          indexingStatus: INDEXING_STATUS.NOT_STARTED,
          version: 1,
        };

        const fileRecord = {
          _key: key,
          orgId: orgId,
          name: '',
          isFile: true,
          extension: extension,
          mimeType: mimetype,
          sizeInBytes: size,
          webUrl: webUrl,
          path: '/',
        };

        // Get document ID from storage
        const { documentId, documentName } =
          await saveFileToStorageAndGetDocumentId(
            req,
            file,
            originalname,
            isVersioned,
            record,
            fileRecord,
            keyValueStoreService,
            appConfig.storage,
            recordRelationService,
          );

        // Update record and fileRecord with the returned values
        record.recordName = recordName || documentName;
        record.externalRecordId = documentId;

        fileRecord.name = documentName;

        // Prepare file record object
        records.push(record);
        fileRecords.push(fileRecord);
      }

      // Use the service method to insert records and file records in a transaction
      let result;
      try {
        result = await recordRelationService.insertRecordsAndFileRecords(
          records,
          fileRecords,
          keyValueStoreService,
        );
        logger.info(
          `Successfully inserted ${result.insertedRecords.length} records and file records`,
        );
      } catch (insertError) {
        logger.error('Failed to insert records and file records', {
          error: insertError,
        });
        throw new InternalServerError(
          insertError instanceof Error
            ? insertError.message
            : 'Unexpected error occurred',
        );
      }

      // Create relationships in a separate try-catch block
      try {
        // Now create relationships between entities
        for (let i = 0; i < result.insertedRecords.length; i++) {
          const recordId = result.insertedRecords[i]?._key;
          const fileRecordId = result.insertedFileRecords[i]?._key;

          // Create is_of_type relationship between record and file record
          if (recordId && fileRecordId) {
            await recordRelationService.createRecordToFileRecordRelationship(
              recordId,
              fileRecordId,
            );
          }

          // Add record to the knowledge base
          if (recordId) {
            await recordRelationService.addRecordToKnowledgeBase(
              kb._key,
              recordId,
            );
          }
        }

        logger.info(
          `Created relationships for ${result.insertedRecords.length} records`,
        );

        // Send the response after all operations succeed
        res.status(201).json({
          message: 'Records created successfully',
          data: {
            recordCount: result.insertedRecords.length,
            knowledgeBase: {
              id: kb._key,
              name: kb.name,
            },
            records: result.insertedRecords.map((record) => ({
              id: record._key,
              name: record.recordName,
              type: record.recordType,
            })),
          },
        });
      } catch (relationError: any) {
        // Handle relationship creation errors separately
        logger.error('Error creating relationships', { error: relationError });

        // Pass the error to the next middleware
        next(relationError);
      }
    } catch (error: any) {
      logger.error('Error creating records', { error });
      next(error);
    }
  };

export const getRecordById =
  (appConfig: AppConfig) =>
  async (req: AuthenticatedUserRequest, res: Response, next: NextFunction) => {
    try {
      const { recordId } = req.params as { recordId: string };
      const userId = req.user?.userId;
      const aiBackendUrl = appConfig.aiBackend;
      if (!userId) {
        throw new BadRequestError('User not authenticated');
      }

      try {
        const aiCommand = new AIServiceCommand({
          uri: `${aiBackendUrl}/api/v1/records/${recordId}`,
          method: HttpMethod.GET,
          headers: req.headers as Record<string, string>,
          // body: { query, limit },
        });

        let aiResponse;
        try {
          aiResponse =
            (await aiCommand.execute()) as AIServiceResponse<IServiceRecordsResponse>;
        } catch (error: any) {
          if (error.cause && error.cause.code === 'ECONNREFUSED') {
            throw new InternalServerError(
<<<<<<< HEAD
              'AI Service is currently unavailable. Please check your network connection or try again later.',
=======
              AI_SERVICE_UNAVAILABLE_MESSAGE,
>>>>>>> fab4f33b
              error,
            );
          }
          logger.error(' Failed error ', error);
          throw new InternalServerError('Failed to get AI response', error);
        }
        if (!aiResponse || aiResponse.statusCode !== 200 || !aiResponse.data) {
          throw new InternalServerError(
            'Failed to get response from AI service',
            aiResponse?.data,
          );
        }

        const recordData = aiResponse.data;

        res.status(200).json({
          ...recordData,
          meta: {
            requestId: req.context?.requestId,
            timestamp: new Date().toISOString(),
          },
        });
        return; // Added return statement
      } catch (error: any) {
        if (error.message?.includes('not found')) {
          throw new NotFoundError('Record not found');
        }

        if (error.message?.includes('does not have permission')) {
          throw new UnauthorizedError(
            'You do not have permission to access this record',
          );
        }

        throw error;
      }
    } catch (error: any) {
      logger.error('Error getting record by id', {
        recordId: req.params.recordId,
        error,
      });
      next(error);
      return; // Added return statement
    }
  };

export const getRecordBuffer =
  (connectorUrl: string) =>
  async (
    req: AuthenticatedUserRequest,
    res: Response,
    next: NextFunction,
  ): Promise<void> => {
    try {
      const { recordId } = req.params as { recordId: string };
      const { userId, orgId } = req.user || {};

      if (!userId || !orgId) {
        throw new BadRequestError('User authentication is required');
      }

      // Make request to FastAPI backend
      const response = await axios.get(
        `${connectorUrl}/api/v1/stream/record/${recordId}`,
        {
          responseType: 'stream',
          headers: {
            // Include any necessary headers, such as authentication
            Authorization: req.headers.authorization,
            'Content-Type': 'application/json',
          },
        },
      );

      // Set appropriate headers from the FastAPI response
      res.set('Content-Type', response.headers['content-type']);
      if (response.headers['content-disposition']) {
        res.set('Content-Disposition', response.headers['content-disposition']);
      }

      // Pipe the streaming response directly to the client
      response.data.pipe(res);

      // Handle any errors in the stream
      response.data.on('error', (error: any) => {
        console.error('Stream error:', error);
        // Only send error if headers haven't been sent yet
        if (!res.headersSent) {
          throw new InternalServerError('Error streaming data');
        }
      });
    } catch (error: any) {
      console.error('Error fetching record buffer:', error);
      if (!res.headersSent) {
        if (error.response) {
          // Forward status code and error from FastAPI
          res.status(error.response.status).json({
            error: error.response.data || 'Error from AI backend',
          });
        } else {
          throw new InternalServerError('Failed to retrieve record data');
        }
      }
      next(error);
    }
  };

/**
 * Update a record
 */

export const updateRecord =
  (
    recordRelationService: RecordRelationService,
    keyValueStoreService: KeyValueStoreService,
    defaultConfig: DefaultStorageConfig,
  ) =>
  async (
    req: AuthenticatedUserRequest,
    res: Response,
    next: NextFunction,
  ): Promise<void> => {
    try {
      const { recordId } = req.params as { recordId: string };
      const { userId, orgId } = req.user || {};
      const updateData = req.body || {};

      if (!userId || !orgId) {
        throw new BadRequestError('User authentication is required');
      }

      // Check if there's a file in the request
      const hasFileBuffer = req.body.fileBuffer && req.body.fileBuffer.buffer;
      let originalname, mimetype, size;

      if (hasFileBuffer) {
        ({ originalname, mimetype, size } = req.body.fileBuffer);
      }

      // Only check for empty updateData if there are no files
      if (Object.keys(updateData).length === 0 && !hasFileBuffer) {
        throw new BadRequestError('No update data or files provided');
      }

      // Check if user has permission to update records
      try {
        await recordRelationService.validateUserKbAccess(userId, orgId, [
          'OWNER',
          'WRITER',
          'FILEORGANIZER',
        ]);
      } catch (error) {
        throw new ForbiddenError('Permission denied');
      }

      // Get the current record to determine what's changing
      let existingRecord;
      try {
        existingRecord = await recordRelationService.getRecordById(
          recordId,
          userId,
          orgId,
        );

        if (!existingRecord || !existingRecord.record) {
          throw new NotFoundError(`Record with ID ${recordId} not found`);
        }
      } catch (error) {
        throw new NotFoundError(`Record with ID ${recordId} not found`);
      }

      // Expanded list of immutable fields based on record schema
      const immutableFields = [
        '_id',
        '_key',
        '_rev',
        'orgId',
        'userId',
        'createdAtTimestamp',
        'externalRecordId', // Generally shouldn't change
        'recordType', // Type shouldn't change after creation
        'origin', // Origin shouldn't change after creation
      ];

      const attemptedImmutableUpdates = immutableFields.filter(
        (field) => updateData[field] !== undefined,
      );

      if (attemptedImmutableUpdates.length > 0) {
        throw new BadRequestError(
          `Cannot update immutable fields: ${attemptedImmutableUpdates.join(', ')}`,
        );
      }

      // Prepare update data with timestamp
      const updatedData = {
        ...updateData,
        updatedAtTimestamp: Date.now(),
        isLatestVersion: true,
        sizeInBytes: size,
      };

      // Handle file uploads if present
      let fileUploaded = false;
      let fileName = '';

      // Handle file uploads if we found files
      if (hasFileBuffer) {
        // Use the externalRecordId as the storageDocumentId
        const storageDocumentId = existingRecord.record.externalRecordId;

        // Check if we have a valid externalRecordId to use
        if (!storageDocumentId) {
          throw new BadRequestError(
            'Cannot update file: No external record ID found for this record',
          );
        }

        fileName = originalname;
        // Get filename without extension to use as record name
        if (fileName && fileName.includes('.')) {
          const lastDotIndex = fileName.lastIndexOf('.');
          if (lastDotIndex > 0) {
            // Ensure there's a name part before the extension
            updatedData.recordName = fileName.substring(0, lastDotIndex);
            logger.info('Setting record name from file', {
              recordName: updatedData.recordName,
              originalFileName: fileName,
            });
          }
        }

        // Log the file upload
        logger.info('Uploading new version of file', {
          recordId,
          fileName: originalname,
          fileSize: size,
          mimeType: mimetype,
          storageDocumentId: storageDocumentId,
        });

        try {
          // Update version through storage service using externalRecordId
          const fileBuffer = req.body.fileBuffer;
          await uploadNextVersionToStorage(
            req,
            fileBuffer,
            storageDocumentId,
            keyValueStoreService,
            defaultConfig,
          );
          // Log the file upload
          logger.info('Uploading new version function called successfully');
          // Version will be auto-incremented in the service method
          // but we can explicitly set it here too
          updatedData.version = (existingRecord.record.version || 0) + 1;
          fileUploaded = true;
        } catch (storageError: any) {
          logger.error('Failed to upload file to storage', {
            recordId,
            storageDocumentId: storageDocumentId,
            error: storageError.message,
          });
          throw new InternalServerError(
            `Failed to upload file: ${storageError.message}`,
          );
        }
      }
      // Handle soft delete case
      if (updatedData.isDeleted === true && !existingRecord.record.isDeleted) {
        updatedData.deletedByUserId = userId;
        updatedData.deletedAtTimestamp = Date.now();

        // If this is a file, mark it as no longer latest version
        if (existingRecord.record.recordType === 'FILE') {
          updatedData.isLatestVersion = false;
        }

        logger.info('Soft-deleting record', { recordId, userId });
      }

      // Update the record in the database
      const updatedRecord = await recordRelationService.updateRecord(
        recordId,
        updatedData,
        keyValueStoreService,
      );

      // Log the successful update
      logger.info('Record updated successfully', {
        recordId,
        userId,
        orgId,
        fileUploaded,
        newFileName: fileUploaded ? fileName : undefined,
        updatedFields: Object.keys(updatedData),
        requestId: req.context?.requestId,
      });

      // Return the updated record
      res.status(200).json({
        message: fileUploaded
          ? 'Record updated with new file version'
          : 'Record updated successfully',
        record: updatedRecord,
        meta: {
          requestId: req.context?.requestId,
          timestamp: new Date().toISOString(),
        },
      });
    } catch (error: any) {
      // Log the error for debugging
      logger.error('Error updating record', {
        recordId: req.params.recordId,
        error: error.message,
        stack: error.stack,
        userId: req.user?.userId,
        orgId: req.user?.orgId,
        requestId: req.context?.requestId,
      });

      next(error);
    }
  };
/**
 * Delete (soft-delete) a record
 */
export const deleteRecord =
  (recordRelationService: RecordRelationService) =>
  async (
    req: AuthenticatedUserRequest,
    res: Response,
    next: NextFunction,
  ): Promise<void> => {
    try {
      const { recordId } = req.params as { recordId: string };
      const { userId, orgId } = req.user || {};

      if (!userId || !orgId) {
        throw new UnauthorizedError('User authentication is required');
      }

      // Check if user has permission to delete records
      try {
        await recordRelationService.validateUserKbAccess(userId, orgId, [
          'OWNER',
          'WRITER',
          'FILEORGANIZER',
        ]);
      } catch (error) {
        throw new ForbiddenError('Permission denied');
      }

      // Get the current record to confirm it exists
      let existingRecord;
      try {
        existingRecord = await recordRelationService.getRecordById(
          recordId,
          userId,
          orgId,
        );
        if (!existingRecord || !existingRecord.record) {
          throw new NotFoundError(`Record with ID ${recordId} not found`);
        }
      } catch (error) {
        throw new NotFoundError(`Record with ID ${recordId} not found`);
      }
      // const time = Date.now();
      // Perform soft delete
      // const softDeleteData = {
      //   isDeleted: true,
      //   deletedByUserId: userId,
      //   // deletedAtTimestamp: time,
      //   updatedAtTimestamp: time,
      //   isLatestVersion: true,
      // };

      // Update the record for soft delete
      // await recordRelationService.updateRecord(recordId, softDeleteData);
      await recordRelationService.softDeleteRecord(recordId, userId);
      // Log the successful deletion
      logger.info('Record soft-deleted successfully', {
        recordId,
        userId,
        orgId,
        requestId: req.context?.requestId,
      });

      // Return success response
      res.status(200).json({
        message: 'Record deleted successfully',
        meta: {
          requestId: req.context?.requestId,
          timestamp: new Date().toISOString(),
        },
      });
    } catch (error: any) {
      // Log the error for debugging
      logger.error('Error deleting record', {
        recordId: req.params.recordId,
        error: error.message,
        stack: error.stack,
        userId: req.user?.userId,
        orgId: req.user?.orgId,
        requestId: req.context?.requestId,
      });

      next(error);
    }
  };

export const getRecords =
  (recordRelationService: RecordRelationService) =>
  async (
    req: AuthenticatedUserRequest,
    res: Response,
    next: NextFunction,
  ): Promise<void> => {
    try {
      // Extract user from request
      const userId = req.user?.userId;
      const orgId = req.user?.orgId;

      // Validate user authentication
      if (!userId || !orgId) {
        throw new NotFoundError(
          'User not authenticated or missing organization ID',
        );
      }

      const { exists: userExists } =
        await recordRelationService.checkUserExists(userId, orgId);
      if (!userExists) {
        logger.warn('Attempting to fetch records for non-existent user', {
          userId,
          orgId,
          requestId: req.context?.requestId,
        });

        res.status(200).json({
          records: [],
          pagination: {
            page: 1,
            limit: 20,
            totalCount: 0,
            totalPages: 0,
          },
          meta: {
            requestId: req.context?.requestId,
            timestamp: new Date().toISOString(),
            message: 'User not found in system',
          },
        });
        return;
      }

      // Check if knowledge base exists
      const { exists: kbExists } = await recordRelationService.checkKBExists(
        userId,
        orgId,
      );
      if (!kbExists) {
        logger.warn(
          'Attempting to fetch records for organization without knowledge base',
          {
            userId,
            orgId,
            requestId: req.context?.requestId,
          },
        );

        res.status(200).json({
          records: [],
          pagination: {
            page: 1,
            limit: 20,
            totalCount: 0,
            totalPages: 0,
          },
          meta: {
            requestId: req.context?.requestId,
            timestamp: new Date().toISOString(),
            message: 'No knowledge base found for this organization',
          },
        });
        return;
      }

      // Extract and parse query parameters
      const page = req.query.page ? parseInt(String(req.query.page), 10) : 1;
      const limit = req.query.limit
        ? parseInt(String(req.query.limit), 10)
        : 20;
      const search = req.query.search ? String(req.query.search) : undefined;
      const recordTypes = req.query.recordTypes
        ? String(req.query.recordTypes).split(',')
        : undefined;
      const origins = req.query.origins
        ? String(req.query.origins).split(',')
        : undefined;
      const indexingStatus = req.query.indexingStatus
        ? String(req.query.indexingStatus).split(',')
        : undefined;

      // Parse date filters
      const dateFrom = req.query.dateFrom
        ? parseInt(String(req.query.dateFrom), 10)
        : undefined;
      const dateTo = req.query.dateTo
        ? parseInt(String(req.query.dateTo), 10)
        : undefined;

      // Sorting parameters
      const sortBy = req.query.sortBy ? String(req.query.sortBy) : undefined;
      const sortOrderParam = req.query.sortOrder
        ? String(req.query.sortOrder)
        : undefined;
      const sortOrder =
        sortOrderParam === 'asc' || sortOrderParam === 'desc'
          ? sortOrderParam
          : undefined;

      // Retrieve records using the service
      const result = await recordRelationService.getRecords({
        orgId,
        userId,
        page,
        limit,
        search,
        recordTypes,
        origins,
        indexingStatus,
        dateFrom,
        dateTo,
        sortBy,
        sortOrder,
      });

      // Log successful retrieval
      logger.info('Records retrieved successfully', {
        totalRecords: result.pagination.totalCount,
        page: result.pagination.page,
        requestId: req.context?.requestId,
      });

      // Send response
      res.status(200).json({
        ...result,
        meta: {
          requestId: req.context?.requestId,
          timestamp: new Date().toISOString(),
        },
      });
    } catch (error) {
      // Handle permission errors
      if (
        error instanceof Error &&
        (error.message.includes('does not have permission') ||
          error.message.includes('does not have the required permissions'))
      ) {
        throw new UnauthorizedError(
          'You do not have permission to access these records',
        );
      }

      // Log and forward any other errors
      logger.error('Error getting records', {
        error: error instanceof Error ? error.message : 'Unknown error',
        stack: error instanceof Error ? error.stack : undefined,
        requestId: req.context?.requestId,
      });
      next(error);
    }
  };

/**
 * Archive a record
 */
export const archiveRecord =
  (
    recordRelationService: RecordRelationService,
    keyValueStoreService: KeyValueStoreService,
  ) =>
  async (
    req: AuthenticatedUserRequest,
    res: Response,
    next: NextFunction,
  ): Promise<void> => {
    try {
      const { recordId } = req.params as { recordId: string };
      const { userId, orgId } = req.user || {};

      if (!userId || !orgId) {
        throw new UnauthorizedError('User authentication is required');
      }

      // Check if user has permission to archive records
      try {
        await recordRelationService.validateUserKbAccess(userId, orgId, [
          'OWNER',
          'WRITER',
          'FILEORGANIZER',
        ]);
      } catch (error) {
        throw new ForbiddenError('Permission denied');
      }

      // Get the current record to confirm it exists
      let existingRecord;
      try {
        existingRecord = await recordRelationService.getRecordById(
          recordId,
          userId,
          orgId,
        );
        if (!existingRecord || !existingRecord.record) {
          throw new NotFoundError(`Record with ID ${recordId} not found`);
        }
      } catch (error) {
        throw new NotFoundError(`Record with ID ${recordId} not found`);
      }

      // Check if record is already archived
      if (existingRecord.record.isArchived) {
        throw new ForbiddenError(
          `Record with ID ${recordId} is already archived`,
        );
      }

      // Prepare update data for archiving
      const archiveData = {
        isArchived: true,
        archivedBy: userId,
        archivedAtTimestamp: Date.now(),
        updatedAtTimestamp: Date.now(),
        isFileRecordUpdate: existingRecord.record.fileRecord ? true : false,
      };

      // Update the record in the database
      const archivedRecord = await recordRelationService.updateRecord(
        recordId,
        archiveData,
        keyValueStoreService,
      );

      // Log the successful archive
      logger.info('Record archived successfully', {
        recordId,
        userId,
        orgId,
        requestId: req.context?.requestId,
      });

      // Return the archived record
      res.status(200).json({
        message: 'Record archived successfully',
        record: {
          id: archivedRecord._key,
          name: archivedRecord.recordName,
          isArchived: archivedRecord.isArchived,
          archivedAt: new Date(archivedRecord.archivedAtTimestamp),
          archivedBy: archivedRecord.archivedBy,
        },
        meta: {
          requestId: req.context?.requestId,
          timestamp: new Date().toISOString(),
        },
      });
    } catch (error: any) {
      // Log the error for debugging
      logger.error('Error archiving record', {
        recordId: req.params.recordId,
        error: error.message,
        stack: error.stack,
        userId: req.user?.userId,
        orgId: req.user?.orgId,
        requestId: req.context?.requestId,
      });

      next(error);
    }
  };

/**
 * Unarchive a record
 */
export const unarchiveRecord =
  (
    recordRelationService: RecordRelationService,
    keyValueStoreService: KeyValueStoreService,
  ) =>
  async (
    req: AuthenticatedUserRequest,
    res: Response,
    next: NextFunction,
  ): Promise<void> => {
    try {
      const { recordId } = req.params as { recordId: string };
      const { userId, orgId } = req.user || {};

      if (!userId || !orgId) {
        throw new UnauthorizedError('User authentication is required');
      }

      // Check if user has permission to unarchive records
      try {
        await recordRelationService.validateUserKbAccess(userId, orgId, [
          'OWNER',
          'WRITER',
          'FILEORGANIZER',
        ]);
      } catch (error) {
        res.status(403).json({
          message: error instanceof Error ? error.message : 'Permission denied',
          error: 'FORBIDDEN',
        });
        return;
      }

      // Get the current record to confirm it exists
      let existingRecord;
      try {
        existingRecord = await recordRelationService.getRecordById(
          recordId,
          userId,
          orgId,
        );
        if (!existingRecord || !existingRecord.record) {
          throw new NotFoundError(`Record with ID ${recordId} not found`);
        }
      } catch (error) {
        throw new NotFoundError(`Record with ID ${recordId} not found`);
      }

      // Check if record is already unarchived
      if (!existingRecord.record.isArchived) {
        throw new ForbiddenError(`Record with ID ${recordId} is not archived`);
      }

      // Prepare update data for unarchiving
      const unarchiveData = {
        isArchived: false,
        // We keep the archivedBy and archivedAtTimestamp for historical purposes
        // But we add the unarchive information
        unarchivedBy: userId,
        unarchivedAtTimestamp: Date.now(),
        updatedAtTimestamp: Date.now(),
        isFileRecordUpdate: existingRecord.record.fileRecord ? true : false,
      };

      // Update the record in the database
      const unarchivedRecord = await recordRelationService.updateRecord(
        recordId,
        unarchiveData,
        keyValueStoreService,
      );

      // Log the successful unarchive
      logger.info('Record unarchived successfully', {
        recordId,
        userId,
        orgId,
        requestId: req.context?.requestId,
      });

      // Return the unarchived record
      res.status(200).json({
        message: 'Record unarchived successfully',
        record: {
          id: unarchivedRecord._key,
          name: unarchivedRecord.recordName,
          isArchived: unarchivedRecord.isArchived,
          unarchivedAt: new Date(unarchivedRecord.unarchivedAtTimestamp),
          unarchivedBy: unarchivedRecord.unarchivedBy,
        },
        meta: {
          requestId: req.context?.requestId,
          timestamp: new Date().toISOString(),
        },
      });
    } catch (error: any) {
      // Log the error for debugging
      logger.error('Error unarchiving record', {
        recordId: req.params.recordId,
        error: error.message,
        stack: error.stack,
        userId: req.user?.userId,
        orgId: req.user?.orgId,
        requestId: req.context?.requestId,
      });

      next(error);
    }
  };

export const reindexRecord =
  (
    recordRelationService: RecordRelationService,
    keyValueStoreService: KeyValueStoreService,
    appConfig: AppConfig,
  ) =>
  async (req: AuthenticatedUserRequest, res: Response, next: NextFunction) => {
    try {
      const { recordId } = req.params as { recordId: string };
      const userId = req.user?.userId;
      const aiBackendUrl = appConfig.aiBackend;
      if (!userId) {
        throw new BadRequestError('User not authenticated');
      }

      try {
        const aiCommand = new AIServiceCommand({
          uri: `${aiBackendUrl}/api/v1/records/${recordId}`,
          method: HttpMethod.GET,
          headers: req.headers as Record<string, string>,
          // body: { query, limit },
        });

        let aiResponse;
        try {
          aiResponse =
            (await aiCommand.execute()) as AIServiceResponse<IServiceRecordsResponse>;
        } catch (error: any) {
          if (error.cause && error.cause.code === 'ECONNREFUSED') {
            throw new InternalServerError(
<<<<<<< HEAD
              'AI Service is currently unavailable. Please check your network connection or try again later.',
=======
              AI_SERVICE_UNAVAILABLE_MESSAGE,
>>>>>>> fab4f33b
              error,
            );
          }
          logger.error(' Failed error ', error);
          throw new InternalServerError('Failed to get AI response', error);
        }
        if (!aiResponse || aiResponse.statusCode !== 200 || !aiResponse.data) {
          throw new UnauthorizedError(
            'User has no access to this record',
            aiResponse?.data,
          );
        }

        const recordData = aiResponse.data;
        const record = recordData.record;

        const reindexResponse = await recordRelationService.reindexRecord(
          recordId,
          record,
          keyValueStoreService,
        );

        res.status(200).json({
          reindexResponse,
        });

        return; // Added return statement
      } catch (error: any) {
        if (error.message?.includes('not found')) {
          throw new NotFoundError('Record not found');
        }

        if (error.message?.includes('User has no access to this record')) {
          throw new UnauthorizedError('User has no access to this record');
        }

        throw error;
      }
    } catch (error: any) {
      logger.error('Error getting record by id', {
        recordId: req.params.recordId,
        error,
      });
      next(error);
      return; // Added return statement
    }
  };

// export const restoreRecord =
//   (arangoService: ArangoService) =>
//   async (req: AuthenticatedUserRequest, res: Response, next: NextFunction) => {
//     try {
//     } catch (error: any) {
//       logger.error('Error restoring record', error);
//       next(error);
//     }
//   };

// export const setRecordExpirationTime =
//   (arangoService: ArangoService) =>
//   async (req: AuthenticatedUserRequest, res: Response, next: NextFunction) => {
//     try {
//     } catch (error: any) {
//       logger.error('Error setting record expiration time', error);
//       next(error);
//     }
//   };

// export const getOCRData =
//   (arangoService: ArangoService) =>
//   async (req: AuthenticatedUserRequest, res: Response, next: NextFunction) => {
//     try {
//     } catch (error: any) {
//       logger.error('Error getting OCR data', error);
//       next(error);
//     }
//   };

// export const uploadNextVersion =
//   (arangoService: ArangoService) =>
//   async (req: AuthenticatedUserRequest, res: Response, next: NextFunction) => {
//     try {
//     } catch (error: any) {
//       logger.error('Error uploading next version', error);
//       next(error);
//     }
//   };

// export const searchInKB =
//   (arangoService: ArangoService) =>
//   async (req: AuthenticatedUserRequest, res: Response, next: NextFunction) => {
//     try {
//     } catch (error: any) {
//       logger.error('Error searching in KB', error);
//       next(error);
//     }
//   };

// export const answerQueryFromKB =
//   (arangoService: ArangoService) =>
//   async (req: AuthenticatedUserRequest, res: Response, next: NextFunction) => {
//     try {
//     } catch (error: any) {
//       logger.error('Error answering query from KB', error);
//       next(error);
//     }
//   };<|MERGE_RESOLUTION|>--- conflicted
+++ resolved
@@ -262,11 +262,7 @@
         } catch (error: any) {
           if (error.cause && error.cause.code === 'ECONNREFUSED') {
             throw new InternalServerError(
-<<<<<<< HEAD
-              'AI Service is currently unavailable. Please check your network connection or try again later.',
-=======
               AI_SERVICE_UNAVAILABLE_MESSAGE,
->>>>>>> fab4f33b
               error,
             );
           }
@@ -1092,11 +1088,7 @@
         } catch (error: any) {
           if (error.cause && error.cause.code === 'ECONNREFUSED') {
             throw new InternalServerError(
-<<<<<<< HEAD
-              'AI Service is currently unavailable. Please check your network connection or try again later.',
-=======
               AI_SERVICE_UNAVAILABLE_MESSAGE,
->>>>>>> fab4f33b
               error,
             );
           }
